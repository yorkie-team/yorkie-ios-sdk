// !$*UTF8*$!
{
	archiveVersion = 1;
	classes = {
	};
	objectVersion = 54;
	objects = {

/* Begin PBXBuildFile section */
		96DA808C28C5B7B400E2C1DA /* Yorkie.framework in Frameworks */ = {isa = PBXBuildFile; fileRef = 96DA808228C5B7B400E2C1DA /* Yorkie.framework */; };
		96DA809128C5B7B400E2C1DA /* GRPCTests.swift in Sources */ = {isa = PBXBuildFile; fileRef = 96DA809028C5B7B400E2C1DA /* GRPCTests.swift */; };
		9A0BAE4529FB9663005CA7F2 /* Version.swift in Sources */ = {isa = PBXBuildFile; fileRef = 9A0BAE4429FB965F005CA7F2 /* Version.swift */; };
		9A20CE86299F61CD00E4CE7E /* Auth.swift in Sources */ = {isa = PBXBuildFile; fileRef = 9A20CE85299F61CD00E4CE7E /* Auth.swift */; };
		9A30D40429514F150036F732 /* ClientTests.swift in Sources */ = {isa = PBXBuildFile; fileRef = CE8C230928D15F5A00432DE5 /* ClientTests.swift */; };
		9A3CF3E9296583050024E3DD /* StyleOperation.swift in Sources */ = {isa = PBXBuildFile; fileRef = 9A3CF3E8296583050024E3DD /* StyleOperation.swift */; };
		9A3CF3EB29658C840024E3DD /* SelectOperation.swift in Sources */ = {isa = PBXBuildFile; fileRef = 9A3CF3EA29658C840024E3DD /* SelectOperation.swift */; };
		9A3CF3ED29666AB30024E3DD /* JSONTextTest.swift in Sources */ = {isa = PBXBuildFile; fileRef = 9A3CF3EC29666AB30024E3DD /* JSONTextTest.swift */; };
		9A3CF3EF2966A7370024E3DD /* CRDTTextTests.swift in Sources */ = {isa = PBXBuildFile; fileRef = 9A3CF3EE2966A7370024E3DD /* CRDTTextTests.swift */; };
		9A4DC737292273D200C89478 /* CRDTCounter.swift in Sources */ = {isa = PBXBuildFile; fileRef = 9A4DC736292273D200C89478 /* CRDTCounter.swift */; };
		9A4DC73A292273F900C89478 /* CRDTCountTests.swift in Sources */ = {isa = PBXBuildFile; fileRef = 9A4DC738292273E400C89478 /* CRDTCountTests.swift */; };
		9A4DC73C2922741200C89478 /* IncreaseOperation.swift in Sources */ = {isa = PBXBuildFile; fileRef = 9A4DC73B2922741200C89478 /* IncreaseOperation.swift */; };
		9A4DC73E2923203700C89478 /* JSONCounter.swift in Sources */ = {isa = PBXBuildFile; fileRef = 9A4DC73D2923203700C89478 /* JSONCounter.swift */; };
		9A4DC743292B5E0500C89478 /* CounterIntegrationTests.swift in Sources */ = {isa = PBXBuildFile; fileRef = 9A4DC742292B5E0500C89478 /* CounterIntegrationTests.swift */; };
		9A4DC745292DD82500C89478 /* YorkieCountable.swift in Sources */ = {isa = PBXBuildFile; fileRef = 9A4DC744292DD82500C89478 /* YorkieCountable.swift */; };
		9A4DC747292DE2CA00C89478 /* GRPCTypeAlias.swift in Sources */ = {isa = PBXBuildFile; fileRef = CE7B997528E1773A00D56198 /* GRPCTypeAlias.swift */; };
		9A6399A7294C7E1E00BF27F5 /* Logging in Frameworks */ = {isa = PBXBuildFile; productRef = 9A6399A6294C7E1E00BF27F5 /* Logging */; };
		9A66B19E295446BF00D10B94 /* RGATreeSplit.swift in Sources */ = {isa = PBXBuildFile; fileRef = 9A66B19D295446BF00D10B94 /* RGATreeSplit.swift */; };
		9A66B1A02955833E00D10B94 /* LLRBTree.swift in Sources */ = {isa = PBXBuildFile; fileRef = 9A66B19F2955833E00D10B94 /* LLRBTree.swift */; };
		9A7C75EA2A0261E7000B6E5A /* Version.swift in Sources */ = {isa = PBXBuildFile; fileRef = 9A7C75E92A0261DD000B6E5A /* Version.swift */; };
		9A8150522967FCD700DFADFB /* Helper.swift in Sources */ = {isa = PBXBuildFile; fileRef = 9A8150512967FCD700DFADFB /* Helper.swift */; };
		9AD6E7E329C190E7001A1F89 /* resources.pb.swift in Sources */ = {isa = PBXBuildFile; fileRef = 9AD6E7DE29C190E7001A1F89 /* resources.pb.swift */; };
		9AD6E7E529C190E7001A1F89 /* yorkie.grpc.swift in Sources */ = {isa = PBXBuildFile; fileRef = 9AD6E7E029C190E7001A1F89 /* yorkie.grpc.swift */; };
		9AD6E7E629C190E7001A1F89 /* yorkie.pb.swift in Sources */ = {isa = PBXBuildFile; fileRef = 9AD6E7E129C190E7001A1F89 /* yorkie.pb.swift */; };
		9AD6E7E929C19E0A001A1F89 /* DocumentIntegrationTests.swift in Sources */ = {isa = PBXBuildFile; fileRef = 9AD6E7E829C19E0A001A1F89 /* DocumentIntegrationTests.swift */; };
		9ADAEE56296571D8007E9F9F /* CRDTText.swift in Sources */ = {isa = PBXBuildFile; fileRef = 9ADAEE5329654377007E9F9F /* CRDTText.swift */; };
		9ADAEE5829657696007E9F9F /* JSONText.swift in Sources */ = {isa = PBXBuildFile; fileRef = 9ADAEE5729657696007E9F9F /* JSONText.swift */; };
		9ADAEE5A29657E03007E9F9F /* EditOperation.swift in Sources */ = {isa = PBXBuildFile; fileRef = 9ADAEE5929657E03007E9F9F /* EditOperation.swift */; };
		9ADEC9FB2914D45B006BA331 /* ClientEvent.swift in Sources */ = {isa = PBXBuildFile; fileRef = 9ADEC9FA2914D45B006BA331 /* ClientEvent.swift */; };
		9ADEC9FD29192EE0006BA331 /* Codable+Extension.swift in Sources */ = {isa = PBXBuildFile; fileRef = 9ADEC9FC29192EE0006BA331 /* Codable+Extension.swift */; };
		9ADECA02291A148B006BA331 /* ClientIntegrationTests.swift in Sources */ = {isa = PBXBuildFile; fileRef = 9ADECA012919FC1A006BA331 /* ClientIntegrationTests.swift */; };
		9AEA80DC296FE38D000672FC /* TextIntegrationTests.swift in Sources */ = {isa = PBXBuildFile; fileRef = 9AEA80DB296FE38D000672FC /* TextIntegrationTests.swift */; };
		9AF55ED1290684BD006B7146 /* ConverterTests.swift in Sources */ = {isa = PBXBuildFile; fileRef = 9AF55ED0290684BD006B7146 /* ConverterTests.swift */; };
		CE370E5C28EEBFA6008FCABD /* RHTTests.swift in Sources */ = {isa = PBXBuildFile; fileRef = CE370E5B28EEBFA6008FCABD /* RHTTests.swift */; };
		CE3EC95228D195E4009471BC /* LLRBTreeTests.swift in Sources */ = {isa = PBXBuildFile; fileRef = CE3EC95028D195E0009471BC /* LLRBTreeTests.swift */; };
		CE3EC95F28D2AAA1009471BC /* SplayTreeTests.swift in Sources */ = {isa = PBXBuildFile; fileRef = CE3EC95D28D2AA9C009471BC /* SplayTreeTests.swift */; };
		CE3EC96128D2D626009471BC /* SplayTree.swift in Sources */ = {isa = PBXBuildFile; fileRef = CE3EC96028D2D626009471BC /* SplayTree.swift */; };
		CE3EC96728D30E74009471BC /* CRDTElement.swift in Sources */ = {isa = PBXBuildFile; fileRef = CE3EC96628D30E74009471BC /* CRDTElement.swift */; };
		CE3EC96928D30FEF009471BC /* ActorID.swift in Sources */ = {isa = PBXBuildFile; fileRef = CE3EC96828D30FEE009471BC /* ActorID.swift */; };
		CE3EC96E28D3FFF0009471BC /* TimeTicketTests.swift in Sources */ = {isa = PBXBuildFile; fileRef = CE3EC96C28D3FFED009471BC /* TimeTicketTests.swift */; };
		CE3EC97328D40498009471BC /* CRDTElementTests.swift in Sources */ = {isa = PBXBuildFile; fileRef = CE3EC97128D4042D009471BC /* CRDTElementTests.swift */; };
		CE3EC97528D41903009471BC /* Primitive.swift in Sources */ = {isa = PBXBuildFile; fileRef = CE3EC97428D41903009471BC /* Primitive.swift */; };
		CE6071E528C5D7EE00A8783E /* CONTRIBUTING.md in Resources */ = {isa = PBXBuildFile; fileRef = CE6071E428C5D7EE00A8783E /* CONTRIBUTING.md */; };
		CE6BD03C28E6BA9C00E97B8C /* ElementRHT.swift in Sources */ = {isa = PBXBuildFile; fileRef = CE6BD03B28E6BA9C00E97B8C /* ElementRHT.swift */; };
		CE6BD03E28E6E0BA00E97B8C /* CRDTObject.swift in Sources */ = {isa = PBXBuildFile; fileRef = CE6BD03D28E6E0BA00E97B8C /* CRDTObject.swift */; };
		CE72E85228EE531C00D1331C /* Collection+Extensions.swift in Sources */ = {isa = PBXBuildFile; fileRef = CE72E85128EE531C00D1331C /* Collection+Extensions.swift */; };
		CE72E85628EE6D1600D1331C /* RHT.swift in Sources */ = {isa = PBXBuildFile; fileRef = CE72E85528EE6D1600D1331C /* RHT.swift */; };
		CE7B996E28E142A300D56198 /* Errors.swift in Sources */ = {isa = PBXBuildFile; fileRef = CE7B996D28E142A300D56198 /* Errors.swift */; };
		CE7B997028E1453E00D56198 /* Strings.swift in Sources */ = {isa = PBXBuildFile; fileRef = CE7B996F28E1453E00D56198 /* Strings.swift */; };
		CE7B997428E1766F00D56198 /* Converter.swift in Sources */ = {isa = PBXBuildFile; fileRef = CE7B997328E1766F00D56198 /* Converter.swift */; };
		CE7B997828E178EF00D56198 /* PrimitiveTests.swift in Sources */ = {isa = PBXBuildFile; fileRef = CE7B997128E1750000D56198 /* PrimitiveTests.swift */; };
		CE7B997A28E2820200D56198 /* RGATreeList.swift in Sources */ = {isa = PBXBuildFile; fileRef = CE7B997928E2820200D56198 /* RGATreeList.swift */; };
		CE7B997C28E2DB5000D56198 /* RGATreeListTests.swift in Sources */ = {isa = PBXBuildFile; fileRef = CE7B997B28E2DB5000D56198 /* RGATreeListTests.swift */; };
		CE7B997E28E2FD7000D56198 /* CRDTArray.swift in Sources */ = {isa = PBXBuildFile; fileRef = CE7B997D28E2FD7000D56198 /* CRDTArray.swift */; };
		CE7B998628E520D600D56198 /* CRDTArrayTests.swift in Sources */ = {isa = PBXBuildFile; fileRef = CE7B998528E520D600D56198 /* CRDTArrayTests.swift */; };
		CE7B998B28E694FC00D56198 /* ElementRHTTests.swift in Sources */ = {isa = PBXBuildFile; fileRef = CE7B998A28E694FC00D56198 /* ElementRHTTests.swift */; };
		CE8BB73828FE28410020F62A /* ChangeTests.swift in Sources */ = {isa = PBXBuildFile; fileRef = CE8BB73628FE283D0020F62A /* ChangeTests.swift */; };
		CE8BB73B28FE2BE90020F62A /* ChangeIDTests.swift in Sources */ = {isa = PBXBuildFile; fileRef = CE8BB73928FE2BCE0020F62A /* ChangeIDTests.swift */; };
		CE8BB74028FE2F000020F62A /* ChangeContextTests.swift in Sources */ = {isa = PBXBuildFile; fileRef = CE8BB73E28FE2EFE0020F62A /* ChangeContextTests.swift */; };
		CE8BB74128FE2F030020F62A /* CheckpointTests.swift in Sources */ = {isa = PBXBuildFile; fileRef = CE8BB73C28FE2EEF0020F62A /* CheckpointTests.swift */; };
		CE8BB74328FE59240020F62A /* ChangePack.swift in Sources */ = {isa = PBXBuildFile; fileRef = CE8BB74228FE59240020F62A /* ChangePack.swift */; };
		CE8BB74628FE5AC40020F62A /* ChangePackTests.swift in Sources */ = {isa = PBXBuildFile; fileRef = CE8BB74428FE5ABA0020F62A /* ChangePackTests.swift */; };
		CE8BB74B28FE71550020F62A /* Document.swift in Sources */ = {isa = PBXBuildFile; fileRef = CE8BB74A28FE71550020F62A /* Document.swift */; };
		CE8BB74D28FE86020020F62A /* ObjectDataHandler.swift in Sources */ = {isa = PBXBuildFile; fileRef = CE8BB74C28FE86020020F62A /* ObjectDataHandler.swift */; };
		CE8C22EF28C9E85900432DE5 /* Change.swift in Sources */ = {isa = PBXBuildFile; fileRef = CE8C22EE28C9E85900432DE5 /* Change.swift */; };
		CE8C22F528C9E88500432DE5 /* Operation.swift in Sources */ = {isa = PBXBuildFile; fileRef = CE8C22F428C9E88500432DE5 /* Operation.swift */; };
		CE8C22F728C9E89100432DE5 /* TimeTicket.swift in Sources */ = {isa = PBXBuildFile; fileRef = CE8C22F628C9E89100432DE5 /* TimeTicket.swift */; };
		CE8C230528C9F1BD00432DE5 /* Client.swift in Sources */ = {isa = PBXBuildFile; fileRef = CE8C230428C9F1BD00432DE5 /* Client.swift */; };
		CE8C230728D1514900432DE5 /* Logger.swift in Sources */ = {isa = PBXBuildFile; fileRef = CE8C230628D1514900432DE5 /* Logger.swift */; };
		CE8ED31628F55BF7009A5419 /* SetOperation.swift in Sources */ = {isa = PBXBuildFile; fileRef = CE8ED31528F55BF7009A5419 /* SetOperation.swift */; };
		CE8ED31A28F55F42009A5419 /* SetOperationTests.swift in Sources */ = {isa = PBXBuildFile; fileRef = CE8ED31828F55F3E009A5419 /* SetOperationTests.swift */; };
		CE8ED31C28F56506009A5419 /* RemoveOperation.swift in Sources */ = {isa = PBXBuildFile; fileRef = CE8ED31B28F56506009A5419 /* RemoveOperation.swift */; };
		CE8ED31F28F566DE009A5419 /* RemoveOperationTests.swift in Sources */ = {isa = PBXBuildFile; fileRef = CE8ED31D28F566DB009A5419 /* RemoveOperationTests.swift */; };
		CE8ED32128F646EA009A5419 /* AddOperation.swift in Sources */ = {isa = PBXBuildFile; fileRef = CE8ED32028F646EA009A5419 /* AddOperation.swift */; };
		CE8ED32728F6470D009A5419 /* MoveOperation.swift in Sources */ = {isa = PBXBuildFile; fileRef = CE8ED32628F6470D009A5419 /* MoveOperation.swift */; };
		CE9557C02902025600DF4DFA /* JSONObjectTests.swift in Sources */ = {isa = PBXBuildFile; fileRef = CE9557BE2902024700DF4DFA /* JSONObjectTests.swift */; };
		CE9557C8290666CE00DF4DFA /* Trie.swift in Sources */ = {isa = PBXBuildFile; fileRef = CE9557C7290666CE00DF4DFA /* Trie.swift */; };
		CE9557CB29066D8C00DF4DFA /* TrieTests.swift in Sources */ = {isa = PBXBuildFile; fileRef = CE9557C929066D8700DF4DFA /* TrieTests.swift */; };
		CE9557CD2907523A00DF4DFA /* JSONArray.swift in Sources */ = {isa = PBXBuildFile; fileRef = CE9557CC2907523A00DF4DFA /* JSONArray.swift */; };
		CE9557CF2908B6BA00DF4DFA /* JSONDatable.swift in Sources */ = {isa = PBXBuildFile; fileRef = CE9557CE2908B6BA00DF4DFA /* JSONDatable.swift */; };
		CE9F6FAE2910FBBA002F776D /* DocumentConcurrentAccessTests.swift in Sources */ = {isa = PBXBuildFile; fileRef = CE9F6FAD2910FBBA002F776D /* DocumentConcurrentAccessTests.swift */; };
		CEA2DA4328F672AD00431B61 /* MoveOperationTests.swift in Sources */ = {isa = PBXBuildFile; fileRef = CEA2DA4128F672AD00431B61 /* MoveOperationTests.swift */; };
		CEA2DA4428F672AD00431B61 /* AddOperationTests.swift in Sources */ = {isa = PBXBuildFile; fileRef = CEA2DA4228F672AD00431B61 /* AddOperationTests.swift */; };
		CEA2DA4628F68D0A00431B61 /* ChangeID.swift in Sources */ = {isa = PBXBuildFile; fileRef = CEA2DA4528F68D0A00431B61 /* ChangeID.swift */; };
		CEA2DA4A28F6938700431B61 /* String+Extensions.swift in Sources */ = {isa = PBXBuildFile; fileRef = CEA2DA4928F6938700431B61 /* String+Extensions.swift */; };
		CEA2DA4D28F6944000431B61 /* StringExtensionsTests.swift in Sources */ = {isa = PBXBuildFile; fileRef = CEA2DA4B28F693F500431B61 /* StringExtensionsTests.swift */; };
		CEA2DA4F28F6967500431B61 /* Checkpoint.swift in Sources */ = {isa = PBXBuildFile; fileRef = CEA2DA4E28F6967500431B61 /* Checkpoint.swift */; };
		CEA2DA5128F69D3800431B61 /* ChangeContext.swift in Sources */ = {isa = PBXBuildFile; fileRef = CEA2DA5028F69D3800431B61 /* ChangeContext.swift */; };
		CEBC84072909130900781AE9 /* JSONArrayTests.swift in Sources */ = {isa = PBXBuildFile; fileRef = CEBC84062909130900781AE9 /* JSONArrayTests.swift */; };
		CEBC840A2909252000781AE9 /* ElementConverter.swift in Sources */ = {isa = PBXBuildFile; fileRef = CEBC8408290924F700781AE9 /* ElementConverter.swift */; };
		CEC631D728EFFE6A00915A85 /* CRDTRoot.swift in Sources */ = {isa = PBXBuildFile; fileRef = CEC631D628EFFE6A00915A85 /* CRDTRoot.swift */; };
		CEC631DA28F02BFD00915A85 /* CRDTRootTests.swift in Sources */ = {isa = PBXBuildFile; fileRef = CEC631D828F02B1200915A85 /* CRDTRootTests.swift */; };
		CEC631DE28F4F36100915A85 /* StringEscapingTests.swift in Sources */ = {isa = PBXBuildFile; fileRef = CEC631DC28F4F15900915A85 /* StringEscapingTests.swift */; };
		CECCCB8428C96CD600544204 /* XCTestCase+Extension.swift in Sources */ = {isa = PBXBuildFile; fileRef = CECCCB8228C96C9200544204 /* XCTestCase+Extension.swift */; };
		CEDB32E028EBE6A4004BBA80 /* CRDTObjectTests.swift in Sources */ = {isa = PBXBuildFile; fileRef = CEDB32DF28EBE6A4004BBA80 /* CRDTObjectTests.swift */; };
		CEDDE26E2914EAD00032B16A /* JSONObjectable.swift in Sources */ = {isa = PBXBuildFile; fileRef = CEDDE26D2914EAD00032B16A /* JSONObjectable.swift */; };
		CEDDE2722914EB5C0032B16A /* YorkieJSONObjectableTests.swift in Sources */ = {isa = PBXBuildFile; fileRef = CEDDE2702914EB260032B16A /* YorkieJSONObjectableTests.swift */; };
		CEEB17E828C84D6A004988DD /* GRPC in Frameworks */ = {isa = PBXBuildFile; productRef = CEEB17E728C84D6A004988DD /* GRPC */; };
		CEEB17EB28C84D7B004988DD /* SwiftProtobuf in Frameworks */ = {isa = PBXBuildFile; productRef = CEEB17EA28C84D7B004988DD /* SwiftProtobuf */; };
		CEF64375290A349F00C32B99 /* DocEvent.swift in Sources */ = {isa = PBXBuildFile; fileRef = CEF64374290A349F00C32B99 /* DocEvent.swift */; };
		CEF64378290A380000C32B99 /* DocumentTests.swift in Sources */ = {isa = PBXBuildFile; fileRef = CEF64376290A37BB00C32B99 /* DocumentTests.swift */; };
		CEF6437A290A4F0B00C32B99 /* Optional+Extensions.swift in Sources */ = {isa = PBXBuildFile; fileRef = CEF64379290A4F0B00C32B99 /* Optional+Extensions.swift */; };
		CEFF0015290120000020561A /* JSONObject.swift in Sources */ = {isa = PBXBuildFile; fileRef = CEFF0014290120000020561A /* JSONObject.swift */; };
/* End PBXBuildFile section */

/* Begin PBXContainerItemProxy section */
		96DA808D28C5B7B400E2C1DA /* PBXContainerItemProxy */ = {
			isa = PBXContainerItemProxy;
			containerPortal = 96DA807928C5B7B400E2C1DA /* Project object */;
			proxyType = 1;
			remoteGlobalIDString = 96DA808128C5B7B400E2C1DA;
			remoteInfo = Yorkie;
		};
/* End PBXContainerItemProxy section */

/* Begin PBXFileReference section */
		96DA808228C5B7B400E2C1DA /* Yorkie.framework */ = {isa = PBXFileReference; explicitFileType = wrapper.framework; includeInIndex = 0; path = Yorkie.framework; sourceTree = BUILT_PRODUCTS_DIR; };
		96DA808628C5B7B400E2C1DA /* Info.plist */ = {isa = PBXFileReference; lastKnownFileType = text.plist.xml; path = Info.plist; sourceTree = "<group>"; };
		96DA808B28C5B7B400E2C1DA /* YorkieTests.xctest */ = {isa = PBXFileReference; explicitFileType = wrapper.cfbundle; includeInIndex = 0; path = YorkieTests.xctest; sourceTree = BUILT_PRODUCTS_DIR; };
		96DA809028C5B7B400E2C1DA /* GRPCTests.swift */ = {isa = PBXFileReference; lastKnownFileType = sourcecode.swift; path = GRPCTests.swift; sourceTree = "<group>"; };
		96DA809228C5B7B400E2C1DA /* Info.plist */ = {isa = PBXFileReference; lastKnownFileType = text.plist.xml; path = Info.plist; sourceTree = "<group>"; };
		9A0BAE4429FB965F005CA7F2 /* Version.swift */ = {isa = PBXFileReference; lastKnownFileType = sourcecode.swift; path = Version.swift; sourceTree = "<group>"; };
		9A20CE85299F61CD00E4CE7E /* Auth.swift */ = {isa = PBXFileReference; lastKnownFileType = sourcecode.swift; path = Auth.swift; sourceTree = "<group>"; };
		9A3CF3E8296583050024E3DD /* StyleOperation.swift */ = {isa = PBXFileReference; lastKnownFileType = sourcecode.swift; path = StyleOperation.swift; sourceTree = "<group>"; };
		9A3CF3EA29658C840024E3DD /* SelectOperation.swift */ = {isa = PBXFileReference; lastKnownFileType = sourcecode.swift; path = SelectOperation.swift; sourceTree = "<group>"; };
		9A3CF3EC29666AB30024E3DD /* JSONTextTest.swift */ = {isa = PBXFileReference; lastKnownFileType = sourcecode.swift; path = JSONTextTest.swift; sourceTree = "<group>"; };
		9A3CF3EE2966A7370024E3DD /* CRDTTextTests.swift */ = {isa = PBXFileReference; lastKnownFileType = sourcecode.swift; path = CRDTTextTests.swift; sourceTree = "<group>"; };
		9A4DC736292273D200C89478 /* CRDTCounter.swift */ = {isa = PBXFileReference; fileEncoding = 4; lastKnownFileType = sourcecode.swift; path = CRDTCounter.swift; sourceTree = "<group>"; };
		9A4DC738292273E400C89478 /* CRDTCountTests.swift */ = {isa = PBXFileReference; fileEncoding = 4; lastKnownFileType = sourcecode.swift; path = CRDTCountTests.swift; sourceTree = "<group>"; };
		9A4DC73B2922741200C89478 /* IncreaseOperation.swift */ = {isa = PBXFileReference; fileEncoding = 4; lastKnownFileType = sourcecode.swift; path = IncreaseOperation.swift; sourceTree = "<group>"; };
		9A4DC73D2923203700C89478 /* JSONCounter.swift */ = {isa = PBXFileReference; lastKnownFileType = sourcecode.swift; path = JSONCounter.swift; sourceTree = "<group>"; };
		9A4DC742292B5E0500C89478 /* CounterIntegrationTests.swift */ = {isa = PBXFileReference; fileEncoding = 4; lastKnownFileType = sourcecode.swift; path = CounterIntegrationTests.swift; sourceTree = "<group>"; };
		9A4DC744292DD82500C89478 /* YorkieCountable.swift */ = {isa = PBXFileReference; lastKnownFileType = sourcecode.swift; path = YorkieCountable.swift; sourceTree = "<group>"; };
		9A66B19D295446BF00D10B94 /* RGATreeSplit.swift */ = {isa = PBXFileReference; fileEncoding = 4; lastKnownFileType = sourcecode.swift; path = RGATreeSplit.swift; sourceTree = "<group>"; };
		9A66B19F2955833E00D10B94 /* LLRBTree.swift */ = {isa = PBXFileReference; lastKnownFileType = sourcecode.swift; path = LLRBTree.swift; sourceTree = "<group>"; };
		9A7C75E92A0261DD000B6E5A /* Version.swift */ = {isa = PBXFileReference; lastKnownFileType = sourcecode.swift; path = Version.swift; sourceTree = "<group>"; };
		9A8150512967FCD700DFADFB /* Helper.swift */ = {isa = PBXFileReference; lastKnownFileType = sourcecode.swift; path = Helper.swift; sourceTree = "<group>"; };
		9AD6E7DE29C190E7001A1F89 /* resources.pb.swift */ = {isa = PBXFileReference; fileEncoding = 4; lastKnownFileType = sourcecode.swift; path = resources.pb.swift; sourceTree = "<group>"; };
		9AD6E7DF29C190E7001A1F89 /* yorkie.proto */ = {isa = PBXFileReference; fileEncoding = 4; lastKnownFileType = sourcecode.protobuf; path = yorkie.proto; sourceTree = "<group>"; };
		9AD6E7E029C190E7001A1F89 /* yorkie.grpc.swift */ = {isa = PBXFileReference; fileEncoding = 4; lastKnownFileType = sourcecode.swift; path = yorkie.grpc.swift; sourceTree = "<group>"; };
		9AD6E7E129C190E7001A1F89 /* yorkie.pb.swift */ = {isa = PBXFileReference; fileEncoding = 4; lastKnownFileType = sourcecode.swift; path = yorkie.pb.swift; sourceTree = "<group>"; };
		9AD6E7E229C190E7001A1F89 /* resources.proto */ = {isa = PBXFileReference; fileEncoding = 4; lastKnownFileType = sourcecode.protobuf; path = resources.proto; sourceTree = "<group>"; };
		9AD6E7E829C19E0A001A1F89 /* DocumentIntegrationTests.swift */ = {isa = PBXFileReference; lastKnownFileType = sourcecode.swift; path = DocumentIntegrationTests.swift; sourceTree = "<group>"; };
		9ADAEE5329654377007E9F9F /* CRDTText.swift */ = {isa = PBXFileReference; lastKnownFileType = sourcecode.swift; path = CRDTText.swift; sourceTree = "<group>"; };
		9ADAEE5729657696007E9F9F /* JSONText.swift */ = {isa = PBXFileReference; lastKnownFileType = sourcecode.swift; path = JSONText.swift; sourceTree = "<group>"; };
		9ADAEE5929657E03007E9F9F /* EditOperation.swift */ = {isa = PBXFileReference; lastKnownFileType = sourcecode.swift; path = EditOperation.swift; sourceTree = "<group>"; };
		9ADEC9FA2914D45B006BA331 /* ClientEvent.swift */ = {isa = PBXFileReference; fileEncoding = 4; lastKnownFileType = sourcecode.swift; path = ClientEvent.swift; sourceTree = "<group>"; };
		9ADEC9FC29192EE0006BA331 /* Codable+Extension.swift */ = {isa = PBXFileReference; fileEncoding = 4; lastKnownFileType = sourcecode.swift; path = "Codable+Extension.swift"; sourceTree = "<group>"; };
		9ADECA012919FC1A006BA331 /* ClientIntegrationTests.swift */ = {isa = PBXFileReference; lastKnownFileType = sourcecode.swift; path = ClientIntegrationTests.swift; sourceTree = "<group>"; };
		9AEA80DB296FE38D000672FC /* TextIntegrationTests.swift */ = {isa = PBXFileReference; lastKnownFileType = sourcecode.swift; path = TextIntegrationTests.swift; sourceTree = "<group>"; };
		9AF55ED0290684BD006B7146 /* ConverterTests.swift */ = {isa = PBXFileReference; fileEncoding = 4; lastKnownFileType = sourcecode.swift; path = ConverterTests.swift; sourceTree = "<group>"; };
		CE370E5B28EEBFA6008FCABD /* RHTTests.swift */ = {isa = PBXFileReference; lastKnownFileType = sourcecode.swift; path = RHTTests.swift; sourceTree = "<group>"; };
		CE3EC95028D195E0009471BC /* LLRBTreeTests.swift */ = {isa = PBXFileReference; lastKnownFileType = sourcecode.swift; path = LLRBTreeTests.swift; sourceTree = "<group>"; };
		CE3EC95D28D2AA9C009471BC /* SplayTreeTests.swift */ = {isa = PBXFileReference; fileEncoding = 4; lastKnownFileType = sourcecode.swift; path = SplayTreeTests.swift; sourceTree = "<group>"; };
		CE3EC96028D2D626009471BC /* SplayTree.swift */ = {isa = PBXFileReference; lastKnownFileType = sourcecode.swift; path = SplayTree.swift; sourceTree = "<group>"; };
		CE3EC96628D30E74009471BC /* CRDTElement.swift */ = {isa = PBXFileReference; lastKnownFileType = sourcecode.swift; path = CRDTElement.swift; sourceTree = "<group>"; };
		CE3EC96828D30FEE009471BC /* ActorID.swift */ = {isa = PBXFileReference; lastKnownFileType = sourcecode.swift; path = ActorID.swift; sourceTree = "<group>"; };
		CE3EC96C28D3FFED009471BC /* TimeTicketTests.swift */ = {isa = PBXFileReference; lastKnownFileType = sourcecode.swift; path = TimeTicketTests.swift; sourceTree = "<group>"; };
		CE3EC97128D4042D009471BC /* CRDTElementTests.swift */ = {isa = PBXFileReference; lastKnownFileType = sourcecode.swift; path = CRDTElementTests.swift; sourceTree = "<group>"; };
		CE3EC97428D41903009471BC /* Primitive.swift */ = {isa = PBXFileReference; lastKnownFileType = sourcecode.swift; path = Primitive.swift; sourceTree = "<group>"; };
		CE6071E428C5D7EE00A8783E /* CONTRIBUTING.md */ = {isa = PBXFileReference; lastKnownFileType = net.daringfireball.markdown; path = CONTRIBUTING.md; sourceTree = "<group>"; };
		CE6BD03B28E6BA9C00E97B8C /* ElementRHT.swift */ = {isa = PBXFileReference; fileEncoding = 4; lastKnownFileType = sourcecode.swift; path = ElementRHT.swift; sourceTree = "<group>"; };
		CE6BD03D28E6E0BA00E97B8C /* CRDTObject.swift */ = {isa = PBXFileReference; lastKnownFileType = sourcecode.swift; path = CRDTObject.swift; sourceTree = "<group>"; };
		CE72E85128EE531C00D1331C /* Collection+Extensions.swift */ = {isa = PBXFileReference; lastKnownFileType = sourcecode.swift; path = "Collection+Extensions.swift"; sourceTree = "<group>"; };
		CE72E85528EE6D1600D1331C /* RHT.swift */ = {isa = PBXFileReference; lastKnownFileType = sourcecode.swift; path = RHT.swift; sourceTree = "<group>"; };
		CE7B996D28E142A300D56198 /* Errors.swift */ = {isa = PBXFileReference; lastKnownFileType = sourcecode.swift; path = Errors.swift; sourceTree = "<group>"; };
		CE7B996F28E1453E00D56198 /* Strings.swift */ = {isa = PBXFileReference; lastKnownFileType = sourcecode.swift; path = Strings.swift; sourceTree = "<group>"; };
		CE7B997128E1750000D56198 /* PrimitiveTests.swift */ = {isa = PBXFileReference; lastKnownFileType = sourcecode.swift; path = PrimitiveTests.swift; sourceTree = "<group>"; };
		CE7B997328E1766F00D56198 /* Converter.swift */ = {isa = PBXFileReference; lastKnownFileType = sourcecode.swift; path = Converter.swift; sourceTree = "<group>"; };
		CE7B997528E1773A00D56198 /* GRPCTypeAlias.swift */ = {isa = PBXFileReference; lastKnownFileType = sourcecode.swift; path = GRPCTypeAlias.swift; sourceTree = "<group>"; };
		CE7B997928E2820200D56198 /* RGATreeList.swift */ = {isa = PBXFileReference; fileEncoding = 4; lastKnownFileType = sourcecode.swift; path = RGATreeList.swift; sourceTree = "<group>"; };
		CE7B997B28E2DB5000D56198 /* RGATreeListTests.swift */ = {isa = PBXFileReference; lastKnownFileType = sourcecode.swift; path = RGATreeListTests.swift; sourceTree = "<group>"; };
		CE7B997D28E2FD7000D56198 /* CRDTArray.swift */ = {isa = PBXFileReference; lastKnownFileType = sourcecode.swift; path = CRDTArray.swift; sourceTree = "<group>"; };
		CE7B998528E520D600D56198 /* CRDTArrayTests.swift */ = {isa = PBXFileReference; lastKnownFileType = sourcecode.swift; path = CRDTArrayTests.swift; sourceTree = "<group>"; };
		CE7B998A28E694FC00D56198 /* ElementRHTTests.swift */ = {isa = PBXFileReference; lastKnownFileType = sourcecode.swift; path = ElementRHTTests.swift; sourceTree = "<group>"; };
		CE8BB73628FE283D0020F62A /* ChangeTests.swift */ = {isa = PBXFileReference; lastKnownFileType = sourcecode.swift; path = ChangeTests.swift; sourceTree = "<group>"; };
		CE8BB73928FE2BCE0020F62A /* ChangeIDTests.swift */ = {isa = PBXFileReference; lastKnownFileType = sourcecode.swift; path = ChangeIDTests.swift; sourceTree = "<group>"; };
		CE8BB73C28FE2EEF0020F62A /* CheckpointTests.swift */ = {isa = PBXFileReference; lastKnownFileType = sourcecode.swift; path = CheckpointTests.swift; sourceTree = "<group>"; };
		CE8BB73E28FE2EFE0020F62A /* ChangeContextTests.swift */ = {isa = PBXFileReference; lastKnownFileType = sourcecode.swift; path = ChangeContextTests.swift; sourceTree = "<group>"; };
		CE8BB74228FE59240020F62A /* ChangePack.swift */ = {isa = PBXFileReference; lastKnownFileType = sourcecode.swift; path = ChangePack.swift; sourceTree = "<group>"; };
		CE8BB74428FE5ABA0020F62A /* ChangePackTests.swift */ = {isa = PBXFileReference; lastKnownFileType = sourcecode.swift; path = ChangePackTests.swift; sourceTree = "<group>"; };
		CE8BB74A28FE71550020F62A /* Document.swift */ = {isa = PBXFileReference; lastKnownFileType = sourcecode.swift; path = Document.swift; sourceTree = "<group>"; };
		CE8BB74C28FE86020020F62A /* ObjectDataHandler.swift */ = {isa = PBXFileReference; lastKnownFileType = sourcecode.swift; path = ObjectDataHandler.swift; sourceTree = "<group>"; };
		CE8C22EE28C9E85900432DE5 /* Change.swift */ = {isa = PBXFileReference; lastKnownFileType = sourcecode.swift; path = Change.swift; sourceTree = "<group>"; };
		CE8C22F428C9E88500432DE5 /* Operation.swift */ = {isa = PBXFileReference; lastKnownFileType = sourcecode.swift; path = Operation.swift; sourceTree = "<group>"; };
		CE8C22F628C9E89100432DE5 /* TimeTicket.swift */ = {isa = PBXFileReference; lastKnownFileType = sourcecode.swift; path = TimeTicket.swift; sourceTree = "<group>"; };
		CE8C230428C9F1BD00432DE5 /* Client.swift */ = {isa = PBXFileReference; lastKnownFileType = sourcecode.swift; path = Client.swift; sourceTree = "<group>"; };
		CE8C230628D1514900432DE5 /* Logger.swift */ = {isa = PBXFileReference; lastKnownFileType = sourcecode.swift; name = Logger.swift; path = Sources/Core/Logger.swift; sourceTree = SOURCE_ROOT; };
		CE8C230928D15F5A00432DE5 /* ClientTests.swift */ = {isa = PBXFileReference; lastKnownFileType = sourcecode.swift; path = ClientTests.swift; sourceTree = "<group>"; };
		CE8ED31528F55BF7009A5419 /* SetOperation.swift */ = {isa = PBXFileReference; lastKnownFileType = sourcecode.swift; path = SetOperation.swift; sourceTree = "<group>"; };
		CE8ED31828F55F3E009A5419 /* SetOperationTests.swift */ = {isa = PBXFileReference; lastKnownFileType = sourcecode.swift; path = SetOperationTests.swift; sourceTree = "<group>"; };
		CE8ED31B28F56506009A5419 /* RemoveOperation.swift */ = {isa = PBXFileReference; lastKnownFileType = sourcecode.swift; path = RemoveOperation.swift; sourceTree = "<group>"; };
		CE8ED31D28F566DB009A5419 /* RemoveOperationTests.swift */ = {isa = PBXFileReference; lastKnownFileType = sourcecode.swift; path = RemoveOperationTests.swift; sourceTree = "<group>"; };
		CE8ED32028F646EA009A5419 /* AddOperation.swift */ = {isa = PBXFileReference; lastKnownFileType = sourcecode.swift; path = AddOperation.swift; sourceTree = "<group>"; };
		CE8ED32628F6470D009A5419 /* MoveOperation.swift */ = {isa = PBXFileReference; lastKnownFileType = sourcecode.swift; path = MoveOperation.swift; sourceTree = "<group>"; };
		CE9557BE2902024700DF4DFA /* JSONObjectTests.swift */ = {isa = PBXFileReference; lastKnownFileType = sourcecode.swift; path = JSONObjectTests.swift; sourceTree = "<group>"; };
		CE9557C7290666CE00DF4DFA /* Trie.swift */ = {isa = PBXFileReference; lastKnownFileType = sourcecode.swift; path = Trie.swift; sourceTree = "<group>"; };
		CE9557C929066D8700DF4DFA /* TrieTests.swift */ = {isa = PBXFileReference; lastKnownFileType = sourcecode.swift; path = TrieTests.swift; sourceTree = "<group>"; };
		CE9557CC2907523A00DF4DFA /* JSONArray.swift */ = {isa = PBXFileReference; fileEncoding = 4; lastKnownFileType = sourcecode.swift; path = JSONArray.swift; sourceTree = "<group>"; };
		CE9557CE2908B6BA00DF4DFA /* JSONDatable.swift */ = {isa = PBXFileReference; lastKnownFileType = sourcecode.swift; path = JSONDatable.swift; sourceTree = "<group>"; };
		CE9F6FAD2910FBBA002F776D /* DocumentConcurrentAccessTests.swift */ = {isa = PBXFileReference; lastKnownFileType = sourcecode.swift; path = DocumentConcurrentAccessTests.swift; sourceTree = "<group>"; };
		CEA2DA4128F672AD00431B61 /* MoveOperationTests.swift */ = {isa = PBXFileReference; fileEncoding = 4; lastKnownFileType = sourcecode.swift; path = MoveOperationTests.swift; sourceTree = "<group>"; };
		CEA2DA4228F672AD00431B61 /* AddOperationTests.swift */ = {isa = PBXFileReference; fileEncoding = 4; lastKnownFileType = sourcecode.swift; path = AddOperationTests.swift; sourceTree = "<group>"; };
		CEA2DA4528F68D0A00431B61 /* ChangeID.swift */ = {isa = PBXFileReference; lastKnownFileType = sourcecode.swift; path = ChangeID.swift; sourceTree = "<group>"; };
		CEA2DA4928F6938700431B61 /* String+Extensions.swift */ = {isa = PBXFileReference; lastKnownFileType = sourcecode.swift; path = "String+Extensions.swift"; sourceTree = "<group>"; };
		CEA2DA4B28F693F500431B61 /* StringExtensionsTests.swift */ = {isa = PBXFileReference; lastKnownFileType = sourcecode.swift; path = StringExtensionsTests.swift; sourceTree = "<group>"; };
		CEA2DA4E28F6967500431B61 /* Checkpoint.swift */ = {isa = PBXFileReference; lastKnownFileType = sourcecode.swift; path = Checkpoint.swift; sourceTree = "<group>"; };
		CEA2DA5028F69D3800431B61 /* ChangeContext.swift */ = {isa = PBXFileReference; lastKnownFileType = sourcecode.swift; path = ChangeContext.swift; sourceTree = "<group>"; };
		CEBC84062909130900781AE9 /* JSONArrayTests.swift */ = {isa = PBXFileReference; lastKnownFileType = sourcecode.swift; path = JSONArrayTests.swift; sourceTree = "<group>"; };
		CEBC8408290924F700781AE9 /* ElementConverter.swift */ = {isa = PBXFileReference; lastKnownFileType = sourcecode.swift; path = ElementConverter.swift; sourceTree = "<group>"; };
		CEC631D628EFFE6A00915A85 /* CRDTRoot.swift */ = {isa = PBXFileReference; lastKnownFileType = sourcecode.swift; path = CRDTRoot.swift; sourceTree = "<group>"; };
		CEC631D828F02B1200915A85 /* CRDTRootTests.swift */ = {isa = PBXFileReference; lastKnownFileType = sourcecode.swift; path = CRDTRootTests.swift; sourceTree = "<group>"; };
		CEC631DC28F4F15900915A85 /* StringEscapingTests.swift */ = {isa = PBXFileReference; lastKnownFileType = sourcecode.swift; path = StringEscapingTests.swift; sourceTree = "<group>"; };
		CECCCB8228C96C9200544204 /* XCTestCase+Extension.swift */ = {isa = PBXFileReference; fileEncoding = 4; lastKnownFileType = sourcecode.swift; path = "XCTestCase+Extension.swift"; sourceTree = "<group>"; };
		CEDB32DF28EBE6A4004BBA80 /* CRDTObjectTests.swift */ = {isa = PBXFileReference; lastKnownFileType = sourcecode.swift; path = CRDTObjectTests.swift; sourceTree = "<group>"; };
		CEDDE26D2914EAD00032B16A /* JSONObjectable.swift */ = {isa = PBXFileReference; lastKnownFileType = sourcecode.swift; path = JSONObjectable.swift; sourceTree = "<group>"; };
		CEDDE2702914EB260032B16A /* YorkieJSONObjectableTests.swift */ = {isa = PBXFileReference; lastKnownFileType = sourcecode.swift; path = YorkieJSONObjectableTests.swift; sourceTree = "<group>"; };
		CEF64374290A349F00C32B99 /* DocEvent.swift */ = {isa = PBXFileReference; lastKnownFileType = sourcecode.swift; path = DocEvent.swift; sourceTree = "<group>"; };
		CEF64376290A37BB00C32B99 /* DocumentTests.swift */ = {isa = PBXFileReference; lastKnownFileType = sourcecode.swift; path = DocumentTests.swift; sourceTree = "<group>"; };
		CEF64379290A4F0B00C32B99 /* Optional+Extensions.swift */ = {isa = PBXFileReference; lastKnownFileType = sourcecode.swift; path = "Optional+Extensions.swift"; sourceTree = "<group>"; };
		CEFF0014290120000020561A /* JSONObject.swift */ = {isa = PBXFileReference; lastKnownFileType = sourcecode.swift; path = JSONObject.swift; sourceTree = "<group>"; };
/* End PBXFileReference section */

/* Begin PBXFrameworksBuildPhase section */
		96DA807F28C5B7B400E2C1DA /* Frameworks */ = {
			isa = PBXFrameworksBuildPhase;
			buildActionMask = 2147483647;
			files = (
				9A6399A7294C7E1E00BF27F5 /* Logging in Frameworks */,
				CEEB17E828C84D6A004988DD /* GRPC in Frameworks */,
				CEEB17EB28C84D7B004988DD /* SwiftProtobuf in Frameworks */,
			);
			runOnlyForDeploymentPostprocessing = 0;
		};
		96DA808828C5B7B400E2C1DA /* Frameworks */ = {
			isa = PBXFrameworksBuildPhase;
			buildActionMask = 2147483647;
			files = (
				96DA808C28C5B7B400E2C1DA /* Yorkie.framework in Frameworks */,
			);
			runOnlyForDeploymentPostprocessing = 0;
		};
/* End PBXFrameworksBuildPhase section */

/* Begin PBXGroup section */
		96DA807828C5B7B400E2C1DA = {
			isa = PBXGroup;
			children = (
				96DA808428C5B7B400E2C1DA /* Sources */,
				96DA808F28C5B7B400E2C1DA /* Tests */,
				CE6071E428C5D7EE00A8783E /* CONTRIBUTING.md */,
				96DA808328C5B7B400E2C1DA /* Products */,
				CE3EC94928D18720009471BC /* Recovered References */,
			);
			sourceTree = "<group>";
		};
		96DA808328C5B7B400E2C1DA /* Products */ = {
			isa = PBXGroup;
			children = (
				96DA808228C5B7B400E2C1DA /* Yorkie.framework */,
				96DA808B28C5B7B400E2C1DA /* YorkieTests.xctest */,
			);
			name = Products;
			sourceTree = "<group>";
		};
		96DA808428C5B7B400E2C1DA /* Sources */ = {
			isa = PBXGroup;
			children = (
<<<<<<< HEAD
				9A0BAE4429FB965F005CA7F2 /* Version.swift */,
=======
				9A7C75E92A0261DD000B6E5A /* Version.swift */,
>>>>>>> 80eeb8de
				CE6071E828C5EC2500A8783E /* API */,
				CE8C22E328C9E53400432DE5 /* Core */,
				CE8C22E428C9E53E00432DE5 /* Document */,
				CE8C22E528C9E54500432DE5 /* Util */,
				96DA808628C5B7B400E2C1DA /* Info.plist */,
			);
			path = Sources;
			sourceTree = "<group>";
		};
		96DA808F28C5B7B400E2C1DA /* Tests */ = {
			isa = PBXGroup;
			children = (
				CE0EE07A292CD14100CB81F4 /* Unit */,
				9ADECA002919FC1A006BA331 /* Integration */,
				96DA809228C5B7B400E2C1DA /* Info.plist */,
			);
			path = Tests;
			sourceTree = "<group>";
		};
		9AD6E7DB29C18897001A1F89 /* V1 */ = {
			isa = PBXGroup;
			children = (
				9AD6E7DC29C190E7001A1F89 /* yorkie */,
			);
			path = V1;
			sourceTree = "<group>";
		};
		9AD6E7DC29C190E7001A1F89 /* yorkie */ = {
			isa = PBXGroup;
			children = (
				9AD6E7DD29C190E7001A1F89 /* v1 */,
			);
			path = yorkie;
			sourceTree = "<group>";
		};
		9AD6E7DD29C190E7001A1F89 /* v1 */ = {
			isa = PBXGroup;
			children = (
				9AD6E7DE29C190E7001A1F89 /* resources.pb.swift */,
				9AD6E7DF29C190E7001A1F89 /* yorkie.proto */,
				9AD6E7E029C190E7001A1F89 /* yorkie.grpc.swift */,
				9AD6E7E129C190E7001A1F89 /* yorkie.pb.swift */,
				9AD6E7E229C190E7001A1F89 /* resources.proto */,
			);
			path = v1;
			sourceTree = "<group>";
		};
		9ADECA002919FC1A006BA331 /* Integration */ = {
			isa = PBXGroup;
			children = (
				CE8C230928D15F5A00432DE5 /* ClientTests.swift */,
				96DA809028C5B7B400E2C1DA /* GRPCTests.swift */,
				9A4DC742292B5E0500C89478 /* CounterIntegrationTests.swift */,
				9ADECA012919FC1A006BA331 /* ClientIntegrationTests.swift */,
				9AEA80DB296FE38D000672FC /* TextIntegrationTests.swift */,
				9AD6E7E829C19E0A001A1F89 /* DocumentIntegrationTests.swift */,
			);
			path = Integration;
			sourceTree = "<group>";
		};
		CE0EE07A292CD14100CB81F4 /* Unit */ = {
			isa = PBXGroup;
			children = (
				CE3EC97028D40421009471BC /* Document */,
				CE6071EB28C5ECA900A8783E /* API */,
				CE3EC94A28D1885F009471BC /* Util */,
				CECCCB8128C96C8500544204 /* TestUtils */,
			);
			path = Unit;
			sourceTree = "<group>";
		};
		CE3EC94928D18720009471BC /* Recovered References */ = {
			isa = PBXGroup;
			children = (
				CE8C230628D1514900432DE5 /* Logger.swift */,
			);
			name = "Recovered References";
			sourceTree = "<group>";
		};
		CE3EC94A28D1885F009471BC /* Util */ = {
			isa = PBXGroup;
			children = (
				9A8150512967FCD700DFADFB /* Helper.swift */,
				CE3EC95028D195E0009471BC /* LLRBTreeTests.swift */,
				CE3EC95D28D2AA9C009471BC /* SplayTreeTests.swift */,
				CEA2DA4B28F693F500431B61 /* StringExtensionsTests.swift */,
				CE9557C929066D8700DF4DFA /* TrieTests.swift */,
			);
			path = Util;
			sourceTree = "<group>";
		};
		CE3EC96B28D3FFDB009471BC /* Time */ = {
			isa = PBXGroup;
			children = (
				CE3EC96C28D3FFED009471BC /* TimeTicketTests.swift */,
			);
			path = Time;
			sourceTree = "<group>";
		};
		CE3EC96F28D40415009471BC /* CRDT */ = {
			isa = PBXGroup;
			children = (
				9A4DC738292273E400C89478 /* CRDTCountTests.swift */,
				CE3EC97128D4042D009471BC /* CRDTElementTests.swift */,
				CE7B997128E1750000D56198 /* PrimitiveTests.swift */,
				CE7B997B28E2DB5000D56198 /* RGATreeListTests.swift */,
				CEDB32DF28EBE6A4004BBA80 /* CRDTObjectTests.swift */,
				CE7B998528E520D600D56198 /* CRDTArrayTests.swift */,
				CE7B998A28E694FC00D56198 /* ElementRHTTests.swift */,
				CEC631D828F02B1200915A85 /* CRDTRootTests.swift */,
				CE370E5B28EEBFA6008FCABD /* RHTTests.swift */,
				9A3CF3EE2966A7370024E3DD /* CRDTTextTests.swift */,
			);
			path = CRDT;
			sourceTree = "<group>";
		};
		CE3EC97028D40421009471BC /* Document */ = {
			isa = PBXGroup;
			children = (
				CEDDE26F2914EB060032B16A /* Util */,
				CE8BB73528FE28350020F62A /* Change */,
				CE3EC96F28D40415009471BC /* CRDT */,
				CE8ED31728F55F25009A5419 /* Operation */,
				CEC631DB28F4F14100915A85 /* Json */,
				CE3EC96B28D3FFDB009471BC /* Time */,
				CE9557BE2902024700DF4DFA /* JSONObjectTests.swift */,
				CEBC84062909130900781AE9 /* JSONArrayTests.swift */,
				CEF64376290A37BB00C32B99 /* DocumentTests.swift */,
				CE9F6FAD2910FBBA002F776D /* DocumentConcurrentAccessTests.swift */,
				9A3CF3EC29666AB30024E3DD /* JSONTextTest.swift */,
			);
			path = Document;
			sourceTree = "<group>";
		};
		CE6071E828C5EC2500A8783E /* API */ = {
			isa = PBXGroup;
			children = (
				9AD6E7DB29C18897001A1F89 /* V1 */,
				CE7B997328E1766F00D56198 /* Converter.swift */,
				CE7B997528E1773A00D56198 /* GRPCTypeAlias.swift */,
			);
			path = API;
			sourceTree = "<group>";
		};
		CE6071EB28C5ECA900A8783E /* API */ = {
			isa = PBXGroup;
			children = (
				CECCCB8028C96BB500544204 /* V1 */,
			);
			path = API;
			sourceTree = "<group>";
		};
		CE8BB73528FE28350020F62A /* Change */ = {
			isa = PBXGroup;
			children = (
				CE8BB73628FE283D0020F62A /* ChangeTests.swift */,
				CE8BB73928FE2BCE0020F62A /* ChangeIDTests.swift */,
				CE8BB73C28FE2EEF0020F62A /* CheckpointTests.swift */,
				CE8BB73E28FE2EFE0020F62A /* ChangeContextTests.swift */,
				CE8BB74428FE5ABA0020F62A /* ChangePackTests.swift */,
			);
			path = Change;
			sourceTree = "<group>";
		};
		CE8C22E328C9E53400432DE5 /* Core */ = {
			isa = PBXGroup;
			children = (
				9ADEC9FA2914D45B006BA331 /* ClientEvent.swift */,
				CE8C230428C9F1BD00432DE5 /* Client.swift */,
				9A20CE85299F61CD00E4CE7E /* Auth.swift */,
			);
			path = Core;
			sourceTree = "<group>";
		};
		CE8C22E428C9E53E00432DE5 /* Document */ = {
			isa = PBXGroup;
			children = (
				CEDDE26C2914EABA0032B16A /* Util */,
				CE8C22E628C9E55300432DE5 /* Change */,
				CE8C22E728C9E55800432DE5 /* CRDT */,
				CE8C22E828C9E55E00432DE5 /* Json */,
				CE8C22E928C9E56400432DE5 /* Operation */,
				CE8C22EA28C9E56B00432DE5 /* Time */,
				CE8BB74A28FE71550020F62A /* Document.swift */,
				CEF64374290A349F00C32B99 /* DocEvent.swift */,
			);
			path = Document;
			sourceTree = "<group>";
		};
		CE8C22E528C9E54500432DE5 /* Util */ = {
			isa = PBXGroup;
			children = (
				9ADEC9FC29192EE0006BA331 /* Codable+Extension.swift */,
				9A66B19F2955833E00D10B94 /* LLRBTree.swift */,
				CE3EC96028D2D626009471BC /* SplayTree.swift */,
				CE7B996D28E142A300D56198 /* Errors.swift */,
				CE72E85128EE531C00D1331C /* Collection+Extensions.swift */,
				CEA2DA4928F6938700431B61 /* String+Extensions.swift */,
				CE9557C7290666CE00DF4DFA /* Trie.swift */,
				CEF64379290A4F0B00C32B99 /* Optional+Extensions.swift */,
			);
			path = Util;
			sourceTree = "<group>";
		};
		CE8C22E628C9E55300432DE5 /* Change */ = {
			isa = PBXGroup;
			children = (
				CE8C22EE28C9E85900432DE5 /* Change.swift */,
				CE8BB74228FE59240020F62A /* ChangePack.swift */,
				CEA2DA5028F69D3800431B61 /* ChangeContext.swift */,
				CEA2DA4528F68D0A00431B61 /* ChangeID.swift */,
				CEA2DA4E28F6967500431B61 /* Checkpoint.swift */,
			);
			path = Change;
			sourceTree = "<group>";
		};
		CE8C22E728C9E55800432DE5 /* CRDT */ = {
			isa = PBXGroup;
			children = (
				9A4DC736292273D200C89478 /* CRDTCounter.swift */,
				CE3EC96628D30E74009471BC /* CRDTElement.swift */,
				CE3EC97428D41903009471BC /* Primitive.swift */,
				CE7B997928E2820200D56198 /* RGATreeList.swift */,
				9A66B19D295446BF00D10B94 /* RGATreeSplit.swift */,
				CE6BD03D28E6E0BA00E97B8C /* CRDTObject.swift */,
				CE7B997D28E2FD7000D56198 /* CRDTArray.swift */,
				CE72E85528EE6D1600D1331C /* RHT.swift */,
				CE6BD03B28E6BA9C00E97B8C /* ElementRHT.swift */,
				CEC631D628EFFE6A00915A85 /* CRDTRoot.swift */,
				9ADAEE5329654377007E9F9F /* CRDTText.swift */,
			);
			path = CRDT;
			sourceTree = "<group>";
		};
		CE8C22E828C9E55E00432DE5 /* Json */ = {
			isa = PBXGroup;
			children = (
				CE8BB74C28FE86020020F62A /* ObjectDataHandler.swift */,
				CE9557CE2908B6BA00DF4DFA /* JSONDatable.swift */,
				CEBC8408290924F700781AE9 /* ElementConverter.swift */,
				CEFF0014290120000020561A /* JSONObject.swift */,
				CE9557CC2907523A00DF4DFA /* JSONArray.swift */,
				CE7B996F28E1453E00D56198 /* Strings.swift */,
				9A4DC73D2923203700C89478 /* JSONCounter.swift */,
				9ADAEE5729657696007E9F9F /* JSONText.swift */,
			);
			path = Json;
			sourceTree = "<group>";
		};
		CE8C22E928C9E56400432DE5 /* Operation */ = {
			isa = PBXGroup;
			children = (
				9A4DC73B2922741200C89478 /* IncreaseOperation.swift */,
				CE8C22F428C9E88500432DE5 /* Operation.swift */,
				CE8ED31528F55BF7009A5419 /* SetOperation.swift */,
				CE8ED31B28F56506009A5419 /* RemoveOperation.swift */,
				CE8ED32028F646EA009A5419 /* AddOperation.swift */,
				CE8ED32628F6470D009A5419 /* MoveOperation.swift */,
				9ADAEE5929657E03007E9F9F /* EditOperation.swift */,
				9A3CF3E8296583050024E3DD /* StyleOperation.swift */,
				9A3CF3EA29658C840024E3DD /* SelectOperation.swift */,
			);
			path = Operation;
			sourceTree = "<group>";
		};
		CE8C22EA28C9E56B00432DE5 /* Time */ = {
			isa = PBXGroup;
			children = (
				CE8C22F628C9E89100432DE5 /* TimeTicket.swift */,
				CE3EC96828D30FEE009471BC /* ActorID.swift */,
			);
			path = Time;
			sourceTree = "<group>";
		};
		CE8ED31728F55F25009A5419 /* Operation */ = {
			isa = PBXGroup;
			children = (
				CE8ED31828F55F3E009A5419 /* SetOperationTests.swift */,
				CE8ED31D28F566DB009A5419 /* RemoveOperationTests.swift */,
				CEA2DA4228F672AD00431B61 /* AddOperationTests.swift */,
				CEA2DA4128F672AD00431B61 /* MoveOperationTests.swift */,
			);
			path = Operation;
			sourceTree = "<group>";
		};
		CEC631DB28F4F14100915A85 /* Json */ = {
			isa = PBXGroup;
			children = (
				CEC631DC28F4F15900915A85 /* StringEscapingTests.swift */,
			);
			path = Json;
			sourceTree = "<group>";
		};
		CECCCB8028C96BB500544204 /* V1 */ = {
			isa = PBXGroup;
			children = (
				9AF55ED0290684BD006B7146 /* ConverterTests.swift */,
			);
			path = V1;
			sourceTree = "<group>";
		};
		CECCCB8128C96C8500544204 /* TestUtils */ = {
			isa = PBXGroup;
			children = (
				CECCCB8228C96C9200544204 /* XCTestCase+Extension.swift */,
			);
			path = TestUtils;
			sourceTree = "<group>";
		};
		CEDDE26C2914EABA0032B16A /* Util */ = {
			isa = PBXGroup;
			children = (
				CEDDE26D2914EAD00032B16A /* JSONObjectable.swift */,
				9A4DC744292DD82500C89478 /* YorkieCountable.swift */,
			);
			path = Util;
			sourceTree = "<group>";
		};
		CEDDE26F2914EB060032B16A /* Util */ = {
			isa = PBXGroup;
			children = (
				CEDDE2702914EB260032B16A /* YorkieJSONObjectableTests.swift */,
			);
			path = Util;
			sourceTree = "<group>";
		};
/* End PBXGroup section */

/* Begin PBXHeadersBuildPhase section */
		96DA807D28C5B7B400E2C1DA /* Headers */ = {
			isa = PBXHeadersBuildPhase;
			buildActionMask = 2147483647;
			files = (
			);
			runOnlyForDeploymentPostprocessing = 0;
		};
/* End PBXHeadersBuildPhase section */

/* Begin PBXNativeTarget section */
		96DA808128C5B7B400E2C1DA /* Yorkie */ = {
			isa = PBXNativeTarget;
			buildConfigurationList = 96DA809628C5B7B400E2C1DA /* Build configuration list for PBXNativeTarget "Yorkie" */;
			buildPhases = (
				96DA807D28C5B7B400E2C1DA /* Headers */,
				96DA807E28C5B7B400E2C1DA /* Sources */,
				96DA807F28C5B7B400E2C1DA /* Frameworks */,
				96DA808028C5B7B400E2C1DA /* Resources */,
				CEEB17EC28C84E5B004988DD /* SwiftFormat */,
				CEEB17ED28C898E4004988DD /* SwiftLint */,
			);
			buildRules = (
			);
			dependencies = (
			);
			name = Yorkie;
			packageProductDependencies = (
				CEEB17E728C84D6A004988DD /* GRPC */,
				CEEB17EA28C84D7B004988DD /* SwiftProtobuf */,
				9A6399A6294C7E1E00BF27F5 /* Logging */,
			);
			productName = Yorkie;
			productReference = 96DA808228C5B7B400E2C1DA /* Yorkie.framework */;
			productType = "com.apple.product-type.framework";
		};
		96DA808A28C5B7B400E2C1DA /* YorkieTests */ = {
			isa = PBXNativeTarget;
			buildConfigurationList = 96DA809928C5B7B400E2C1DA /* Build configuration list for PBXNativeTarget "YorkieTests" */;
			buildPhases = (
				96DA808728C5B7B400E2C1DA /* Sources */,
				96DA808828C5B7B400E2C1DA /* Frameworks */,
				96DA808928C5B7B400E2C1DA /* Resources */,
			);
			buildRules = (
			);
			dependencies = (
				96DA808E28C5B7B400E2C1DA /* PBXTargetDependency */,
			);
			name = YorkieTests;
			productName = YorkieTests;
			productReference = 96DA808B28C5B7B400E2C1DA /* YorkieTests.xctest */;
			productType = "com.apple.product-type.bundle.unit-test";
		};
/* End PBXNativeTarget section */

/* Begin PBXProject section */
		96DA807928C5B7B400E2C1DA /* Project object */ = {
			isa = PBXProject;
			attributes = {
				BuildIndependentTargetsInParallel = YES;
				LastSwiftUpdateCheck = 1250;
				LastUpgradeCheck = 1430;
				TargetAttributes = {
					96DA808128C5B7B400E2C1DA = {
						CreatedOnToolsVersion = 12.5.1;
						LastSwiftMigration = 1300;
					};
					96DA808A28C5B7B400E2C1DA = {
						CreatedOnToolsVersion = 12.5.1;
					};
				};
			};
			buildConfigurationList = 96DA807C28C5B7B400E2C1DA /* Build configuration list for PBXProject "Yorkie" */;
			compatibilityVersion = "Xcode 9.3";
			developmentRegion = en;
			hasScannedForEncodings = 0;
			knownRegions = (
				en,
				Base,
			);
			mainGroup = 96DA807828C5B7B400E2C1DA;
			packageReferences = (
				CEEB17E628C84D6A004988DD /* XCRemoteSwiftPackageReference "grpc-swift" */,
				CEEB17E928C84D7B004988DD /* XCRemoteSwiftPackageReference "swift-protobuf" */,
				9A6399A5294C7E1E00BF27F5 /* XCRemoteSwiftPackageReference "swift-log" */,
			);
			productRefGroup = 96DA808328C5B7B400E2C1DA /* Products */;
			projectDirPath = "";
			projectRoot = "";
			targets = (
				96DA808128C5B7B400E2C1DA /* Yorkie */,
				96DA808A28C5B7B400E2C1DA /* YorkieTests */,
			);
		};
/* End PBXProject section */

/* Begin PBXResourcesBuildPhase section */
		96DA808028C5B7B400E2C1DA /* Resources */ = {
			isa = PBXResourcesBuildPhase;
			buildActionMask = 2147483647;
			files = (
				CE6071E528C5D7EE00A8783E /* CONTRIBUTING.md in Resources */,
			);
			runOnlyForDeploymentPostprocessing = 0;
		};
		96DA808928C5B7B400E2C1DA /* Resources */ = {
			isa = PBXResourcesBuildPhase;
			buildActionMask = 2147483647;
			files = (
			);
			runOnlyForDeploymentPostprocessing = 0;
		};
/* End PBXResourcesBuildPhase section */

/* Begin PBXShellScriptBuildPhase section */
		CEEB17EC28C84E5B004988DD /* SwiftFormat */ = {
			isa = PBXShellScriptBuildPhase;
			alwaysOutOfDate = 1;
			buildActionMask = 2147483647;
			files = (
			);
			inputFileListPaths = (
			);
			inputPaths = (
			);
			name = SwiftFormat;
			outputFileListPaths = (
			);
			outputPaths = (
			);
			runOnlyForDeploymentPostprocessing = 0;
			shellPath = /bin/sh;
			shellScript = "export PATH=\"$PATH:/opt/homebrew/bin\"\nif which swiftformat > /dev/null; then\n  swiftformat .\nelse\n  echo \"warning: SwiftFormat not installed, download from https://github.com/nicklockwood/SwiftFormat\"\nfi\n\n";
		};
		CEEB17ED28C898E4004988DD /* SwiftLint */ = {
			isa = PBXShellScriptBuildPhase;
			alwaysOutOfDate = 1;
			buildActionMask = 2147483647;
			files = (
			);
			inputFileListPaths = (
			);
			inputPaths = (
			);
			name = SwiftLint;
			outputFileListPaths = (
			);
			outputPaths = (
			);
			runOnlyForDeploymentPostprocessing = 0;
			shellPath = /bin/sh;
			shellScript = "export PATH=\"$PATH:/opt/homebrew/bin\"\nif which swiftlint > /dev/null; then\n  swiftlint\nelse\n  echo \"warning: SwiftLint not installed, download from https://github.com/realm/SwiftLint\"\nfi\n\n\n\n";
		};
/* End PBXShellScriptBuildPhase section */

/* Begin PBXSourcesBuildPhase section */
		96DA807E28C5B7B400E2C1DA /* Sources */ = {
			isa = PBXSourcesBuildPhase;
			buildActionMask = 2147483647;
			files = (
				CEA2DA4A28F6938700431B61 /* String+Extensions.swift in Sources */,
				CEF64375290A349F00C32B99 /* DocEvent.swift in Sources */,
				CE9557CD2907523A00DF4DFA /* JSONArray.swift in Sources */,
				CE3EC96128D2D626009471BC /* SplayTree.swift in Sources */,
				CE9557CF2908B6BA00DF4DFA /* JSONDatable.swift in Sources */,
				9A20CE86299F61CD00E4CE7E /* Auth.swift in Sources */,
				9AD6E7E329C190E7001A1F89 /* resources.pb.swift in Sources */,
				CE3EC96928D30FEF009471BC /* ActorID.swift in Sources */,
				CE6BD03C28E6BA9C00E97B8C /* ElementRHT.swift in Sources */,
				9A3CF3E9296583050024E3DD /* StyleOperation.swift in Sources */,
				9ADAEE5A29657E03007E9F9F /* EditOperation.swift in Sources */,
				CEA2DA4628F68D0A00431B61 /* ChangeID.swift in Sources */,
				9A66B19E295446BF00D10B94 /* RGATreeSplit.swift in Sources */,
<<<<<<< HEAD
				9A0BAE4529FB9663005CA7F2 /* Version.swift in Sources */,
=======
				9A7C75EA2A0261E7000B6E5A /* Version.swift in Sources */,
>>>>>>> 80eeb8de
				CE7B997A28E2820200D56198 /* RGATreeList.swift in Sources */,
				CE8C230728D1514900432DE5 /* Logger.swift in Sources */,
				9A4DC737292273D200C89478 /* CRDTCounter.swift in Sources */,
				CE72E85228EE531C00D1331C /* Collection+Extensions.swift in Sources */,
				CE3EC97528D41903009471BC /* Primitive.swift in Sources */,
				9ADAEE56296571D8007E9F9F /* CRDTText.swift in Sources */,
				CE8C22EF28C9E85900432DE5 /* Change.swift in Sources */,
				CE7B997E28E2FD7000D56198 /* CRDTArray.swift in Sources */,
				9ADEC9FD29192EE0006BA331 /* Codable+Extension.swift in Sources */,
				CE7B997028E1453E00D56198 /* Strings.swift in Sources */,
				CE8C230528C9F1BD00432DE5 /* Client.swift in Sources */,
				CEA2DA5128F69D3800431B61 /* ChangeContext.swift in Sources */,
				CEA2DA4F28F6967500431B61 /* Checkpoint.swift in Sources */,
				CE8C22F528C9E88500432DE5 /* Operation.swift in Sources */,
				CE8BB74328FE59240020F62A /* ChangePack.swift in Sources */,
				CEF6437A290A4F0B00C32B99 /* Optional+Extensions.swift in Sources */,
				CE6BD03E28E6E0BA00E97B8C /* CRDTObject.swift in Sources */,
				9A66B1A02955833E00D10B94 /* LLRBTree.swift in Sources */,
				CEFF0015290120000020561A /* JSONObject.swift in Sources */,
				9A3CF3EB29658C840024E3DD /* SelectOperation.swift in Sources */,
				CEC631D728EFFE6A00915A85 /* CRDTRoot.swift in Sources */,
				CE9557C8290666CE00DF4DFA /* Trie.swift in Sources */,
				CE7B997428E1766F00D56198 /* Converter.swift in Sources */,
				9ADAEE5829657696007E9F9F /* JSONText.swift in Sources */,
				CE8C22F728C9E89100432DE5 /* TimeTicket.swift in Sources */,
				CE72E85628EE6D1600D1331C /* RHT.swift in Sources */,
				9A4DC73E2923203700C89478 /* JSONCounter.swift in Sources */,
				CE8ED32728F6470D009A5419 /* MoveOperation.swift in Sources */,
				CE8ED32128F646EA009A5419 /* AddOperation.swift in Sources */,
				CE7B996E28E142A300D56198 /* Errors.swift in Sources */,
				9AD6E7E629C190E7001A1F89 /* yorkie.pb.swift in Sources */,
				CE3EC96728D30E74009471BC /* CRDTElement.swift in Sources */,
				9ADEC9FB2914D45B006BA331 /* ClientEvent.swift in Sources */,
				CE8BB74B28FE71550020F62A /* Document.swift in Sources */,
				CE8BB74D28FE86020020F62A /* ObjectDataHandler.swift in Sources */,
				9A4DC747292DE2CA00C89478 /* GRPCTypeAlias.swift in Sources */,
				CE8ED31628F55BF7009A5419 /* SetOperation.swift in Sources */,
				9AD6E7E529C190E7001A1F89 /* yorkie.grpc.swift in Sources */,
				CEBC840A2909252000781AE9 /* ElementConverter.swift in Sources */,
				9A4DC73C2922741200C89478 /* IncreaseOperation.swift in Sources */,
				9A4DC745292DD82500C89478 /* YorkieCountable.swift in Sources */,
				CE8ED31C28F56506009A5419 /* RemoveOperation.swift in Sources */,
				CEDDE26E2914EAD00032B16A /* JSONObjectable.swift in Sources */,
			);
			runOnlyForDeploymentPostprocessing = 0;
		};
		96DA808728C5B7B400E2C1DA /* Sources */ = {
			isa = PBXSourcesBuildPhase;
			buildActionMask = 2147483647;
			files = (
				CEA2DA4428F672AD00431B61 /* AddOperationTests.swift in Sources */,
				CE8BB74028FE2F000020F62A /* ChangeContextTests.swift in Sources */,
				CE8ED31F28F566DE009A5419 /* RemoveOperationTests.swift in Sources */,
				CE8BB74128FE2F030020F62A /* CheckpointTests.swift in Sources */,
				9A3CF3EF2966A7370024E3DD /* CRDTTextTests.swift in Sources */,
				CEC631DA28F02BFD00915A85 /* CRDTRootTests.swift in Sources */,
				CE7B998B28E694FC00D56198 /* ElementRHTTests.swift in Sources */,
				9AD6E7E929C19E0A001A1F89 /* DocumentIntegrationTests.swift in Sources */,
				9A8150522967FCD700DFADFB /* Helper.swift in Sources */,
				CE8BB73B28FE2BE90020F62A /* ChangeIDTests.swift in Sources */,
				9A4DC743292B5E0500C89478 /* CounterIntegrationTests.swift in Sources */,
				CE8ED31A28F55F42009A5419 /* SetOperationTests.swift in Sources */,
				CECCCB8428C96CD600544204 /* XCTestCase+Extension.swift in Sources */,
				9A30D40429514F150036F732 /* ClientTests.swift in Sources */,
				9ADECA02291A148B006BA331 /* ClientIntegrationTests.swift in Sources */,
				CE9557CB29066D8C00DF4DFA /* TrieTests.swift in Sources */,
				CEDB32E028EBE6A4004BBA80 /* CRDTObjectTests.swift in Sources */,
				CE370E5C28EEBFA6008FCABD /* RHTTests.swift in Sources */,
				CE8BB73828FE28410020F62A /* ChangeTests.swift in Sources */,
				CE9F6FAE2910FBBA002F776D /* DocumentConcurrentAccessTests.swift in Sources */,
				CEA2DA4D28F6944000431B61 /* StringExtensionsTests.swift in Sources */,
				CEDDE2722914EB5C0032B16A /* YorkieJSONObjectableTests.swift in Sources */,
				CE3EC95F28D2AAA1009471BC /* SplayTreeTests.swift in Sources */,
				CE7B997828E178EF00D56198 /* PrimitiveTests.swift in Sources */,
				CE8BB74628FE5AC40020F62A /* ChangePackTests.swift in Sources */,
				9A4DC73A292273F900C89478 /* CRDTCountTests.swift in Sources */,
				CEF64378290A380000C32B99 /* DocumentTests.swift in Sources */,
				CE7B997C28E2DB5000D56198 /* RGATreeListTests.swift in Sources */,
				9AF55ED1290684BD006B7146 /* ConverterTests.swift in Sources */,
				9A3CF3ED29666AB30024E3DD /* JSONTextTest.swift in Sources */,
				CE3EC97328D40498009471BC /* CRDTElementTests.swift in Sources */,
				9AEA80DC296FE38D000672FC /* TextIntegrationTests.swift in Sources */,
				CE9557C02902025600DF4DFA /* JSONObjectTests.swift in Sources */,
				CE3EC96E28D3FFF0009471BC /* TimeTicketTests.swift in Sources */,
				CE7B998628E520D600D56198 /* CRDTArrayTests.swift in Sources */,
				CEA2DA4328F672AD00431B61 /* MoveOperationTests.swift in Sources */,
				96DA809128C5B7B400E2C1DA /* GRPCTests.swift in Sources */,
				CEBC84072909130900781AE9 /* JSONArrayTests.swift in Sources */,
				CEC631DE28F4F36100915A85 /* StringEscapingTests.swift in Sources */,
				CE3EC95228D195E4009471BC /* LLRBTreeTests.swift in Sources */,
			);
			runOnlyForDeploymentPostprocessing = 0;
		};
/* End PBXSourcesBuildPhase section */

/* Begin PBXTargetDependency section */
		96DA808E28C5B7B400E2C1DA /* PBXTargetDependency */ = {
			isa = PBXTargetDependency;
			target = 96DA808128C5B7B400E2C1DA /* Yorkie */;
			targetProxy = 96DA808D28C5B7B400E2C1DA /* PBXContainerItemProxy */;
		};
/* End PBXTargetDependency section */

/* Begin XCBuildConfiguration section */
		96DA809428C5B7B400E2C1DA /* Debug */ = {
			isa = XCBuildConfiguration;
			buildSettings = {
				ALWAYS_SEARCH_USER_PATHS = NO;
				CLANG_ANALYZER_NONNULL = YES;
				CLANG_ANALYZER_NUMBER_OBJECT_CONVERSION = YES_AGGRESSIVE;
				CLANG_CXX_LANGUAGE_STANDARD = "gnu++14";
				CLANG_CXX_LIBRARY = "libc++";
				CLANG_ENABLE_MODULES = YES;
				CLANG_ENABLE_OBJC_ARC = YES;
				CLANG_ENABLE_OBJC_WEAK = YES;
				CLANG_WARN_BLOCK_CAPTURE_AUTORELEASING = YES;
				CLANG_WARN_BOOL_CONVERSION = YES;
				CLANG_WARN_COMMA = YES;
				CLANG_WARN_CONSTANT_CONVERSION = YES;
				CLANG_WARN_DEPRECATED_OBJC_IMPLEMENTATIONS = YES;
				CLANG_WARN_DIRECT_OBJC_ISA_USAGE = YES_ERROR;
				CLANG_WARN_DOCUMENTATION_COMMENTS = YES;
				CLANG_WARN_EMPTY_BODY = YES;
				CLANG_WARN_ENUM_CONVERSION = YES;
				CLANG_WARN_INFINITE_RECURSION = YES;
				CLANG_WARN_INT_CONVERSION = YES;
				CLANG_WARN_NON_LITERAL_NULL_CONVERSION = YES;
				CLANG_WARN_OBJC_IMPLICIT_RETAIN_SELF = YES;
				CLANG_WARN_OBJC_LITERAL_CONVERSION = YES;
				CLANG_WARN_OBJC_ROOT_CLASS = YES_ERROR;
				CLANG_WARN_QUOTED_INCLUDE_IN_FRAMEWORK_HEADER = YES;
				CLANG_WARN_RANGE_LOOP_ANALYSIS = YES;
				CLANG_WARN_STRICT_PROTOTYPES = YES;
				CLANG_WARN_SUSPICIOUS_MOVE = YES;
				CLANG_WARN_UNGUARDED_AVAILABILITY = YES_AGGRESSIVE;
				CLANG_WARN_UNREACHABLE_CODE = YES;
				CLANG_WARN__DUPLICATE_METHOD_MATCH = YES;
				COPY_PHASE_STRIP = NO;
				CURRENT_PROJECT_VERSION = 1;
				DEBUG_INFORMATION_FORMAT = dwarf;
				ENABLE_STRICT_OBJC_MSGSEND = YES;
				ENABLE_TESTABILITY = YES;
				GCC_C_LANGUAGE_STANDARD = gnu11;
				GCC_DYNAMIC_NO_PIC = NO;
				GCC_NO_COMMON_BLOCKS = YES;
				GCC_OPTIMIZATION_LEVEL = 0;
				GCC_PREPROCESSOR_DEFINITIONS = (
					"DEBUG=1",
					"$(inherited)",
				);
				GCC_WARN_64_TO_32_BIT_CONVERSION = YES;
				GCC_WARN_ABOUT_RETURN_TYPE = YES_ERROR;
				GCC_WARN_UNDECLARED_SELECTOR = YES;
				GCC_WARN_UNINITIALIZED_AUTOS = YES_AGGRESSIVE;
				GCC_WARN_UNUSED_FUNCTION = YES;
				GCC_WARN_UNUSED_VARIABLE = YES;
				IPHONEOS_DEPLOYMENT_TARGET = 13.0;
				MTL_ENABLE_DEBUG_INFO = INCLUDE_SOURCE;
				MTL_FAST_MATH = YES;
				ONLY_ACTIVE_ARCH = YES;
				SDKROOT = iphoneos;
				SWIFT_ACTIVE_COMPILATION_CONDITIONS = DEBUG;
				SWIFT_OPTIMIZATION_LEVEL = "-Onone";
				VERSIONING_SYSTEM = "apple-generic";
				VERSION_INFO_PREFIX = "";
			};
			name = Debug;
		};
		96DA809528C5B7B400E2C1DA /* Release */ = {
			isa = XCBuildConfiguration;
			buildSettings = {
				ALWAYS_SEARCH_USER_PATHS = NO;
				CLANG_ANALYZER_NONNULL = YES;
				CLANG_ANALYZER_NUMBER_OBJECT_CONVERSION = YES_AGGRESSIVE;
				CLANG_CXX_LANGUAGE_STANDARD = "gnu++14";
				CLANG_CXX_LIBRARY = "libc++";
				CLANG_ENABLE_MODULES = YES;
				CLANG_ENABLE_OBJC_ARC = YES;
				CLANG_ENABLE_OBJC_WEAK = YES;
				CLANG_WARN_BLOCK_CAPTURE_AUTORELEASING = YES;
				CLANG_WARN_BOOL_CONVERSION = YES;
				CLANG_WARN_COMMA = YES;
				CLANG_WARN_CONSTANT_CONVERSION = YES;
				CLANG_WARN_DEPRECATED_OBJC_IMPLEMENTATIONS = YES;
				CLANG_WARN_DIRECT_OBJC_ISA_USAGE = YES_ERROR;
				CLANG_WARN_DOCUMENTATION_COMMENTS = YES;
				CLANG_WARN_EMPTY_BODY = YES;
				CLANG_WARN_ENUM_CONVERSION = YES;
				CLANG_WARN_INFINITE_RECURSION = YES;
				CLANG_WARN_INT_CONVERSION = YES;
				CLANG_WARN_NON_LITERAL_NULL_CONVERSION = YES;
				CLANG_WARN_OBJC_IMPLICIT_RETAIN_SELF = YES;
				CLANG_WARN_OBJC_LITERAL_CONVERSION = YES;
				CLANG_WARN_OBJC_ROOT_CLASS = YES_ERROR;
				CLANG_WARN_QUOTED_INCLUDE_IN_FRAMEWORK_HEADER = YES;
				CLANG_WARN_RANGE_LOOP_ANALYSIS = YES;
				CLANG_WARN_STRICT_PROTOTYPES = YES;
				CLANG_WARN_SUSPICIOUS_MOVE = YES;
				CLANG_WARN_UNGUARDED_AVAILABILITY = YES_AGGRESSIVE;
				CLANG_WARN_UNREACHABLE_CODE = YES;
				CLANG_WARN__DUPLICATE_METHOD_MATCH = YES;
				COPY_PHASE_STRIP = NO;
				CURRENT_PROJECT_VERSION = 1;
				DEBUG_INFORMATION_FORMAT = "dwarf-with-dsym";
				ENABLE_NS_ASSERTIONS = NO;
				ENABLE_STRICT_OBJC_MSGSEND = YES;
				GCC_C_LANGUAGE_STANDARD = gnu11;
				GCC_NO_COMMON_BLOCKS = YES;
				GCC_WARN_64_TO_32_BIT_CONVERSION = YES;
				GCC_WARN_ABOUT_RETURN_TYPE = YES_ERROR;
				GCC_WARN_UNDECLARED_SELECTOR = YES;
				GCC_WARN_UNINITIALIZED_AUTOS = YES_AGGRESSIVE;
				GCC_WARN_UNUSED_FUNCTION = YES;
				GCC_WARN_UNUSED_VARIABLE = YES;
				IPHONEOS_DEPLOYMENT_TARGET = 13.0;
				MTL_ENABLE_DEBUG_INFO = NO;
				MTL_FAST_MATH = YES;
				SDKROOT = iphoneos;
				SWIFT_COMPILATION_MODE = wholemodule;
				SWIFT_OPTIMIZATION_LEVEL = "-O";
				VALIDATE_PRODUCT = YES;
				VERSIONING_SYSTEM = "apple-generic";
				VERSION_INFO_PREFIX = "";
			};
			name = Release;
		};
		96DA809728C5B7B400E2C1DA /* Debug */ = {
			isa = XCBuildConfiguration;
			buildSettings = {
				CLANG_ENABLE_MODULES = YES;
				CODE_SIGN_IDENTITY = "";
				CODE_SIGN_STYLE = Automatic;
				DEFINES_MODULE = YES;
				DYLIB_COMPATIBILITY_VERSION = 1;
				DYLIB_CURRENT_VERSION = 1;
				DYLIB_INSTALL_NAME_BASE = "@rpath";
				ENABLE_MODULE_VERIFIER = YES;
				INFOPLIST_FILE = Sources/Info.plist;
				INSTALL_PATH = "$(LOCAL_LIBRARY_DIR)/Frameworks";
				IPHONEOS_DEPLOYMENT_TARGET = 13.0;
				LD_RUNPATH_SEARCH_PATHS = (
					"$(inherited)",
					"@executable_path/Frameworks",
					"@loader_path/Frameworks",
				);
				MODULE_VERIFIER_SUPPORTED_LANGUAGES = "objective-c objective-c++";
				MODULE_VERIFIER_SUPPORTED_LANGUAGE_STANDARDS = "gnu11 gnu++14";
				PRODUCT_BUNDLE_IDENTIFIER = dev.yorkie.Yorkie;
				PRODUCT_NAME = "$(TARGET_NAME:c99extidentifier)";
				SKIP_INSTALL = YES;
				SWIFT_OPTIMIZATION_LEVEL = "-Onone";
				SWIFT_VERSION = 5.0;
				TARGETED_DEVICE_FAMILY = "1,2";
			};
			name = Debug;
		};
		96DA809828C5B7B400E2C1DA /* Release */ = {
			isa = XCBuildConfiguration;
			buildSettings = {
				CLANG_ENABLE_MODULES = YES;
				CODE_SIGN_IDENTITY = "";
				CODE_SIGN_STYLE = Automatic;
				DEFINES_MODULE = YES;
				DYLIB_COMPATIBILITY_VERSION = 1;
				DYLIB_CURRENT_VERSION = 1;
				DYLIB_INSTALL_NAME_BASE = "@rpath";
				ENABLE_MODULE_VERIFIER = YES;
				INFOPLIST_FILE = Sources/Info.plist;
				INSTALL_PATH = "$(LOCAL_LIBRARY_DIR)/Frameworks";
				IPHONEOS_DEPLOYMENT_TARGET = 13.0;
				LD_RUNPATH_SEARCH_PATHS = (
					"$(inherited)",
					"@executable_path/Frameworks",
					"@loader_path/Frameworks",
				);
				MODULE_VERIFIER_SUPPORTED_LANGUAGES = "objective-c objective-c++";
				MODULE_VERIFIER_SUPPORTED_LANGUAGE_STANDARDS = "gnu11 gnu++14";
				PRODUCT_BUNDLE_IDENTIFIER = dev.yorkie.Yorkie;
				PRODUCT_NAME = "$(TARGET_NAME:c99extidentifier)";
				SKIP_INSTALL = YES;
				SWIFT_VERSION = 5.0;
				TARGETED_DEVICE_FAMILY = "1,2";
			};
			name = Release;
		};
		96DA809A28C5B7B400E2C1DA /* Debug */ = {
			isa = XCBuildConfiguration;
			buildSettings = {
				ALWAYS_EMBED_SWIFT_STANDARD_LIBRARIES = YES;
				CODE_SIGN_STYLE = Automatic;
				INFOPLIST_FILE = Tests/Info.plist;
				LD_RUNPATH_SEARCH_PATHS = (
					"$(inherited)",
					"@executable_path/Frameworks",
					"@loader_path/Frameworks",
				);
				PRODUCT_BUNDLE_IDENTIFIER = dev.yorkie.YorkieTests;
				PRODUCT_NAME = "$(TARGET_NAME)";
				SWIFT_VERSION = 5.0;
				TARGETED_DEVICE_FAMILY = "1,2";
			};
			name = Debug;
		};
		96DA809B28C5B7B400E2C1DA /* Release */ = {
			isa = XCBuildConfiguration;
			buildSettings = {
				ALWAYS_EMBED_SWIFT_STANDARD_LIBRARIES = YES;
				CODE_SIGN_STYLE = Automatic;
				INFOPLIST_FILE = Tests/Info.plist;
				LD_RUNPATH_SEARCH_PATHS = (
					"$(inherited)",
					"@executable_path/Frameworks",
					"@loader_path/Frameworks",
				);
				PRODUCT_BUNDLE_IDENTIFIER = dev.yorkie.YorkieTests;
				PRODUCT_NAME = "$(TARGET_NAME)";
				SWIFT_VERSION = 5.0;
				TARGETED_DEVICE_FAMILY = "1,2";
			};
			name = Release;
		};
/* End XCBuildConfiguration section */

/* Begin XCConfigurationList section */
		96DA807C28C5B7B400E2C1DA /* Build configuration list for PBXProject "Yorkie" */ = {
			isa = XCConfigurationList;
			buildConfigurations = (
				96DA809428C5B7B400E2C1DA /* Debug */,
				96DA809528C5B7B400E2C1DA /* Release */,
			);
			defaultConfigurationIsVisible = 0;
			defaultConfigurationName = Release;
		};
		96DA809628C5B7B400E2C1DA /* Build configuration list for PBXNativeTarget "Yorkie" */ = {
			isa = XCConfigurationList;
			buildConfigurations = (
				96DA809728C5B7B400E2C1DA /* Debug */,
				96DA809828C5B7B400E2C1DA /* Release */,
			);
			defaultConfigurationIsVisible = 0;
			defaultConfigurationName = Release;
		};
		96DA809928C5B7B400E2C1DA /* Build configuration list for PBXNativeTarget "YorkieTests" */ = {
			isa = XCConfigurationList;
			buildConfigurations = (
				96DA809A28C5B7B400E2C1DA /* Debug */,
				96DA809B28C5B7B400E2C1DA /* Release */,
			);
			defaultConfigurationIsVisible = 0;
			defaultConfigurationName = Release;
		};
/* End XCConfigurationList section */

/* Begin XCRemoteSwiftPackageReference section */
		9A6399A5294C7E1E00BF27F5 /* XCRemoteSwiftPackageReference "swift-log" */ = {
			isa = XCRemoteSwiftPackageReference;
			repositoryURL = "https://github.com/apple/swift-log.git";
			requirement = {
				kind = upToNextMajorVersion;
				minimumVersion = 1.4.0;
			};
		};
		CEEB17E628C84D6A004988DD /* XCRemoteSwiftPackageReference "grpc-swift" */ = {
			isa = XCRemoteSwiftPackageReference;
			repositoryURL = "https://github.com/grpc/grpc-swift.git";
			requirement = {
				kind = upToNextMajorVersion;
				minimumVersion = 1.13.0;
			};
		};
		CEEB17E928C84D7B004988DD /* XCRemoteSwiftPackageReference "swift-protobuf" */ = {
			isa = XCRemoteSwiftPackageReference;
			repositoryURL = "https://github.com/apple/swift-protobuf.git";
			requirement = {
				kind = upToNextMajorVersion;
				minimumVersion = 1.19.0;
			};
		};
/* End XCRemoteSwiftPackageReference section */

/* Begin XCSwiftPackageProductDependency section */
		9A6399A6294C7E1E00BF27F5 /* Logging */ = {
			isa = XCSwiftPackageProductDependency;
			package = 9A6399A5294C7E1E00BF27F5 /* XCRemoteSwiftPackageReference "swift-log" */;
			productName = Logging;
		};
		CEEB17E728C84D6A004988DD /* GRPC */ = {
			isa = XCSwiftPackageProductDependency;
			package = CEEB17E628C84D6A004988DD /* XCRemoteSwiftPackageReference "grpc-swift" */;
			productName = GRPC;
		};
		CEEB17EA28C84D7B004988DD /* SwiftProtobuf */ = {
			isa = XCSwiftPackageProductDependency;
			package = CEEB17E928C84D7B004988DD /* XCRemoteSwiftPackageReference "swift-protobuf" */;
			productName = SwiftProtobuf;
		};
/* End XCSwiftPackageProductDependency section */
	};
	rootObject = 96DA807928C5B7B400E2C1DA /* Project object */;
}<|MERGE_RESOLUTION|>--- conflicted
+++ resolved
@@ -275,11 +275,7 @@
 		96DA808428C5B7B400E2C1DA /* Sources */ = {
 			isa = PBXGroup;
 			children = (
-<<<<<<< HEAD
-				9A0BAE4429FB965F005CA7F2 /* Version.swift */,
-=======
 				9A7C75E92A0261DD000B6E5A /* Version.swift */,
->>>>>>> 80eeb8de
 				CE6071E828C5EC2500A8783E /* API */,
 				CE8C22E328C9E53400432DE5 /* Core */,
 				CE8C22E428C9E53E00432DE5 /* Document */,
@@ -782,11 +778,7 @@
 				9ADAEE5A29657E03007E9F9F /* EditOperation.swift in Sources */,
 				CEA2DA4628F68D0A00431B61 /* ChangeID.swift in Sources */,
 				9A66B19E295446BF00D10B94 /* RGATreeSplit.swift in Sources */,
-<<<<<<< HEAD
-				9A0BAE4529FB9663005CA7F2 /* Version.swift in Sources */,
-=======
 				9A7C75EA2A0261E7000B6E5A /* Version.swift in Sources */,
->>>>>>> 80eeb8de
 				CE7B997A28E2820200D56198 /* RGATreeList.swift in Sources */,
 				CE8C230728D1514900432DE5 /* Logger.swift in Sources */,
 				9A4DC737292273D200C89478 /* CRDTCounter.swift in Sources */,
