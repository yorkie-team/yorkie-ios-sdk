// !$*UTF8*$!
{
	archiveVersion = 1;
	classes = {
	};
	objectVersion = 54;
	objects = {

/* Begin PBXBuildFile section */
		96DA808C28C5B7B400E2C1DA /* Yorkie.framework in Frameworks */ = {isa = PBXBuildFile; fileRef = 96DA808228C5B7B400E2C1DA /* Yorkie.framework */; };
		96DA809128C5B7B400E2C1DA /* GRPCTests.swift in Sources */ = {isa = PBXBuildFile; fileRef = 96DA809028C5B7B400E2C1DA /* GRPCTests.swift */; };
		9A20CE86299F61CD00E4CE7E /* Auth.swift in Sources */ = {isa = PBXBuildFile; fileRef = 9A20CE85299F61CD00E4CE7E /* Auth.swift */; };
		9A232B772A7D0C0F0041C826 /* Dictionary+Extension.swift in Sources */ = {isa = PBXBuildFile; fileRef = 9A232B762A7D0C0F0041C826 /* Dictionary+Extension.swift */; };
		9A30D40429514F150036F732 /* ClientTests.swift in Sources */ = {isa = PBXBuildFile; fileRef = CE8C230928D15F5A00432DE5 /* ClientTests.swift */; };
		9A3CF3E9296583050024E3DD /* StyleOperation.swift in Sources */ = {isa = PBXBuildFile; fileRef = 9A3CF3E8296583050024E3DD /* StyleOperation.swift */; };
		9A3CF3EB29658C840024E3DD /* SelectOperation.swift in Sources */ = {isa = PBXBuildFile; fileRef = 9A3CF3EA29658C840024E3DD /* SelectOperation.swift */; };
		9A3CF3ED29666AB30024E3DD /* JSONTextTest.swift in Sources */ = {isa = PBXBuildFile; fileRef = 9A3CF3EC29666AB30024E3DD /* JSONTextTest.swift */; };
		9A3CF3EF2966A7370024E3DD /* CRDTTextTests.swift in Sources */ = {isa = PBXBuildFile; fileRef = 9A3CF3EE2966A7370024E3DD /* CRDTTextTests.swift */; };
		9A4DC737292273D200C89478 /* CRDTCounter.swift in Sources */ = {isa = PBXBuildFile; fileRef = 9A4DC736292273D200C89478 /* CRDTCounter.swift */; };
		9A4DC73A292273F900C89478 /* CRDTCountTests.swift in Sources */ = {isa = PBXBuildFile; fileRef = 9A4DC738292273E400C89478 /* CRDTCountTests.swift */; };
		9A4DC73C2922741200C89478 /* IncreaseOperation.swift in Sources */ = {isa = PBXBuildFile; fileRef = 9A4DC73B2922741200C89478 /* IncreaseOperation.swift */; };
		9A4DC73E2923203700C89478 /* JSONCounter.swift in Sources */ = {isa = PBXBuildFile; fileRef = 9A4DC73D2923203700C89478 /* JSONCounter.swift */; };
		9A4DC743292B5E0500C89478 /* CounterIntegrationTests.swift in Sources */ = {isa = PBXBuildFile; fileRef = 9A4DC742292B5E0500C89478 /* CounterIntegrationTests.swift */; };
		9A4DC745292DD82500C89478 /* YorkieCountable.swift in Sources */ = {isa = PBXBuildFile; fileRef = 9A4DC744292DD82500C89478 /* YorkieCountable.swift */; };
		9A4DC747292DE2CA00C89478 /* GRPCTypeAlias.swift in Sources */ = {isa = PBXBuildFile; fileRef = CE7B997528E1773A00D56198 /* GRPCTypeAlias.swift */; };
		9A5D9DDC2A710FB40096C40C /* Semaphore in Frameworks */ = {isa = PBXBuildFile; productRef = 9A5D9DDB2A710FB40096C40C /* Semaphore */; };
		9A6399A7294C7E1E00BF27F5 /* Logging in Frameworks */ = {isa = PBXBuildFile; productRef = 9A6399A6294C7E1E00BF27F5 /* Logging */; };
		9A66B19E295446BF00D10B94 /* RGATreeSplit.swift in Sources */ = {isa = PBXBuildFile; fileRef = 9A66B19D295446BF00D10B94 /* RGATreeSplit.swift */; };
		9A66B1A02955833E00D10B94 /* LLRBTree.swift in Sources */ = {isa = PBXBuildFile; fileRef = 9A66B19F2955833E00D10B94 /* LLRBTree.swift */; };
		9A7C75EA2A0261E7000B6E5A /* Version.swift in Sources */ = {isa = PBXBuildFile; fileRef = 9A7C75E92A0261DD000B6E5A /* Version.swift */; };
		9A7E88BE2A49600B00AF8997 /* JSONTree.swift in Sources */ = {isa = PBXBuildFile; fileRef = 9A7E88BD2A49600B00AF8997 /* JSONTree.swift */; };
		9A7E88C02A4962A700AF8997 /* IndexTree.swift in Sources */ = {isa = PBXBuildFile; fileRef = 9A7E88BF2A4962A700AF8997 /* IndexTree.swift */; };
		9A8150522967FCD700DFADFB /* Helper.swift in Sources */ = {isa = PBXBuildFile; fileRef = 9A8150512967FCD700DFADFB /* Helper.swift */; };
		9A82C47E2A6126570002D09A /* CRDTTreeTests.swift in Sources */ = {isa = PBXBuildFile; fileRef = 9A82C47D2A6126570002D09A /* CRDTTreeTests.swift */; };
		9A93DB692A67B9C800A0F449 /* TreeIntegrationTests.swift in Sources */ = {isa = PBXBuildFile; fileRef = 9A93DB682A67B9C800A0F449 /* TreeIntegrationTests.swift */; };
		9A93DB6B2A67DBE000A0F449 /* IntegrationHelper.swift in Sources */ = {isa = PBXBuildFile; fileRef = 9A93DB6A2A67DBE000A0F449 /* IntegrationHelper.swift */; };
		9A97C18C2A8F32CE002AEFC5 /* Presence.swift in Sources */ = {isa = PBXBuildFile; fileRef = 9A97C18B2A8F32CE002AEFC5 /* Presence.swift */; };
		9AB38FD42A9337DF006FA879 /* PresenceTests.swift in Sources */ = {isa = PBXBuildFile; fileRef = 9AB38FD32A9337DF006FA879 /* PresenceTests.swift */; };
		9AB532232A52DB450098FD25 /* CRDTTree.swift in Sources */ = {isa = PBXBuildFile; fileRef = 9A7E88BB2A495F7F00AF8997 /* CRDTTree.swift */; };
		9AB6744D2A525BA800EBD282 /* IndexTreeTests.swift in Sources */ = {isa = PBXBuildFile; fileRef = 9AB6744C2A525BA800EBD282 /* IndexTreeTests.swift */; };
		9AD11BF32A544353005C84D2 /* TreeEditOperation.swift in Sources */ = {isa = PBXBuildFile; fileRef = 9AD11BF22A544353005C84D2 /* TreeEditOperation.swift */; };
		9AD11BF52A544362005C84D2 /* TreeSytleOperation.swift in Sources */ = {isa = PBXBuildFile; fileRef = 9AD11BF42A544362005C84D2 /* TreeSytleOperation.swift */; };
		9AD6E7E329C190E7001A1F89 /* resources.pb.swift in Sources */ = {isa = PBXBuildFile; fileRef = 9AD6E7DE29C190E7001A1F89 /* resources.pb.swift */; };
		9AD6E7E529C190E7001A1F89 /* yorkie.grpc.swift in Sources */ = {isa = PBXBuildFile; fileRef = 9AD6E7E029C190E7001A1F89 /* yorkie.grpc.swift */; };
		9AD6E7E629C190E7001A1F89 /* yorkie.pb.swift in Sources */ = {isa = PBXBuildFile; fileRef = 9AD6E7E129C190E7001A1F89 /* yorkie.pb.swift */; };
		9AD6E7E929C19E0A001A1F89 /* DocumentIntegrationTests.swift in Sources */ = {isa = PBXBuildFile; fileRef = 9AD6E7E829C19E0A001A1F89 /* DocumentIntegrationTests.swift */; };
		9ADA77062A8DF1F2007504FF /* GCTests.swift in Sources */ = {isa = PBXBuildFile; fileRef = 9ADA77052A8DF1F2007504FF /* GCTests.swift */; };
		9ADAEE56296571D8007E9F9F /* CRDTText.swift in Sources */ = {isa = PBXBuildFile; fileRef = 9ADAEE5329654377007E9F9F /* CRDTText.swift */; };
		9ADAEE5829657696007E9F9F /* JSONText.swift in Sources */ = {isa = PBXBuildFile; fileRef = 9ADAEE5729657696007E9F9F /* JSONText.swift */; };
		9ADAEE5A29657E03007E9F9F /* EditOperation.swift in Sources */ = {isa = PBXBuildFile; fileRef = 9ADAEE5929657E03007E9F9F /* EditOperation.swift */; };
		9ADEC9FB2914D45B006BA331 /* ClientEvent.swift in Sources */ = {isa = PBXBuildFile; fileRef = 9ADEC9FA2914D45B006BA331 /* ClientEvent.swift */; };
		9ADEC9FD29192EE0006BA331 /* Codable+Extension.swift in Sources */ = {isa = PBXBuildFile; fileRef = 9ADEC9FC29192EE0006BA331 /* Codable+Extension.swift */; };
		9AEA80DC296FE38D000672FC /* TextIntegrationTests.swift in Sources */ = {isa = PBXBuildFile; fileRef = 9AEA80DB296FE38D000672FC /* TextIntegrationTests.swift */; };
		9AF55ED1290684BD006B7146 /* ConverterTests.swift in Sources */ = {isa = PBXBuildFile; fileRef = 9AF55ED0290684BD006B7146 /* ConverterTests.swift */; };
		9AFB4EBC2A93980A00494401 /* Dictionary+Extension.swift in Sources */ = {isa = PBXBuildFile; fileRef = 9A232B762A7D0C0F0041C826 /* Dictionary+Extension.swift */; };
		CE370E5C28EEBFA6008FCABD /* RHTTests.swift in Sources */ = {isa = PBXBuildFile; fileRef = CE370E5B28EEBFA6008FCABD /* RHTTests.swift */; };
		CE3EC95228D195E4009471BC /* LLRBTreeTests.swift in Sources */ = {isa = PBXBuildFile; fileRef = CE3EC95028D195E0009471BC /* LLRBTreeTests.swift */; };
		CE3EC95F28D2AAA1009471BC /* SplayTreeTests.swift in Sources */ = {isa = PBXBuildFile; fileRef = CE3EC95D28D2AA9C009471BC /* SplayTreeTests.swift */; };
		CE3EC96128D2D626009471BC /* SplayTree.swift in Sources */ = {isa = PBXBuildFile; fileRef = CE3EC96028D2D626009471BC /* SplayTree.swift */; };
		CE3EC96728D30E74009471BC /* CRDTElement.swift in Sources */ = {isa = PBXBuildFile; fileRef = CE3EC96628D30E74009471BC /* CRDTElement.swift */; };
		CE3EC96928D30FEF009471BC /* ActorID.swift in Sources */ = {isa = PBXBuildFile; fileRef = CE3EC96828D30FEE009471BC /* ActorID.swift */; };
		CE3EC96E28D3FFF0009471BC /* TimeTicketTests.swift in Sources */ = {isa = PBXBuildFile; fileRef = CE3EC96C28D3FFED009471BC /* TimeTicketTests.swift */; };
		CE3EC97328D40498009471BC /* CRDTElementTests.swift in Sources */ = {isa = PBXBuildFile; fileRef = CE3EC97128D4042D009471BC /* CRDTElementTests.swift */; };
		CE3EC97528D41903009471BC /* Primitive.swift in Sources */ = {isa = PBXBuildFile; fileRef = CE3EC97428D41903009471BC /* Primitive.swift */; };
		CE6071E528C5D7EE00A8783E /* CONTRIBUTING.md in Resources */ = {isa = PBXBuildFile; fileRef = CE6071E428C5D7EE00A8783E /* CONTRIBUTING.md */; };
		CE6BD03C28E6BA9C00E97B8C /* ElementRHT.swift in Sources */ = {isa = PBXBuildFile; fileRef = CE6BD03B28E6BA9C00E97B8C /* ElementRHT.swift */; };
		CE6BD03E28E6E0BA00E97B8C /* CRDTObject.swift in Sources */ = {isa = PBXBuildFile; fileRef = CE6BD03D28E6E0BA00E97B8C /* CRDTObject.swift */; };
		CE72E85228EE531C00D1331C /* Collection+Extensions.swift in Sources */ = {isa = PBXBuildFile; fileRef = CE72E85128EE531C00D1331C /* Collection+Extensions.swift */; };
		CE72E85628EE6D1600D1331C /* RHT.swift in Sources */ = {isa = PBXBuildFile; fileRef = CE72E85528EE6D1600D1331C /* RHT.swift */; };
		CE7B996E28E142A300D56198 /* Errors.swift in Sources */ = {isa = PBXBuildFile; fileRef = CE7B996D28E142A300D56198 /* Errors.swift */; };
		CE7B997028E1453E00D56198 /* Strings.swift in Sources */ = {isa = PBXBuildFile; fileRef = CE7B996F28E1453E00D56198 /* Strings.swift */; };
		CE7B997428E1766F00D56198 /* Converter.swift in Sources */ = {isa = PBXBuildFile; fileRef = CE7B997328E1766F00D56198 /* Converter.swift */; };
		CE7B997828E178EF00D56198 /* PrimitiveTests.swift in Sources */ = {isa = PBXBuildFile; fileRef = CE7B997128E1750000D56198 /* PrimitiveTests.swift */; };
		CE7B997A28E2820200D56198 /* RGATreeList.swift in Sources */ = {isa = PBXBuildFile; fileRef = CE7B997928E2820200D56198 /* RGATreeList.swift */; };
		CE7B997C28E2DB5000D56198 /* RGATreeListTests.swift in Sources */ = {isa = PBXBuildFile; fileRef = CE7B997B28E2DB5000D56198 /* RGATreeListTests.swift */; };
		CE7B997E28E2FD7000D56198 /* CRDTArray.swift in Sources */ = {isa = PBXBuildFile; fileRef = CE7B997D28E2FD7000D56198 /* CRDTArray.swift */; };
		CE7B998628E520D600D56198 /* CRDTArrayTests.swift in Sources */ = {isa = PBXBuildFile; fileRef = CE7B998528E520D600D56198 /* CRDTArrayTests.swift */; };
		CE7B998B28E694FC00D56198 /* ElementRHTTests.swift in Sources */ = {isa = PBXBuildFile; fileRef = CE7B998A28E694FC00D56198 /* ElementRHTTests.swift */; };
		CE8BB73828FE28410020F62A /* ChangeTests.swift in Sources */ = {isa = PBXBuildFile; fileRef = CE8BB73628FE283D0020F62A /* ChangeTests.swift */; };
		CE8BB73B28FE2BE90020F62A /* ChangeIDTests.swift in Sources */ = {isa = PBXBuildFile; fileRef = CE8BB73928FE2BCE0020F62A /* ChangeIDTests.swift */; };
		CE8BB74028FE2F000020F62A /* ChangeContextTests.swift in Sources */ = {isa = PBXBuildFile; fileRef = CE8BB73E28FE2EFE0020F62A /* ChangeContextTests.swift */; };
		CE8BB74128FE2F030020F62A /* CheckpointTests.swift in Sources */ = {isa = PBXBuildFile; fileRef = CE8BB73C28FE2EEF0020F62A /* CheckpointTests.swift */; };
		CE8BB74328FE59240020F62A /* ChangePack.swift in Sources */ = {isa = PBXBuildFile; fileRef = CE8BB74228FE59240020F62A /* ChangePack.swift */; };
		CE8BB74628FE5AC40020F62A /* ChangePackTests.swift in Sources */ = {isa = PBXBuildFile; fileRef = CE8BB74428FE5ABA0020F62A /* ChangePackTests.swift */; };
		CE8BB74B28FE71550020F62A /* Document.swift in Sources */ = {isa = PBXBuildFile; fileRef = CE8BB74A28FE71550020F62A /* Document.swift */; };
		CE8BB74D28FE86020020F62A /* ObjectDataHandler.swift in Sources */ = {isa = PBXBuildFile; fileRef = CE8BB74C28FE86020020F62A /* ObjectDataHandler.swift */; };
		CE8C22EF28C9E85900432DE5 /* Change.swift in Sources */ = {isa = PBXBuildFile; fileRef = CE8C22EE28C9E85900432DE5 /* Change.swift */; };
		CE8C22F528C9E88500432DE5 /* Operation.swift in Sources */ = {isa = PBXBuildFile; fileRef = CE8C22F428C9E88500432DE5 /* Operation.swift */; };
		CE8C22F728C9E89100432DE5 /* TimeTicket.swift in Sources */ = {isa = PBXBuildFile; fileRef = CE8C22F628C9E89100432DE5 /* TimeTicket.swift */; };
		CE8C230528C9F1BD00432DE5 /* Client.swift in Sources */ = {isa = PBXBuildFile; fileRef = CE8C230428C9F1BD00432DE5 /* Client.swift */; };
		CE8C230728D1514900432DE5 /* Logger.swift in Sources */ = {isa = PBXBuildFile; fileRef = CE8C230628D1514900432DE5 /* Logger.swift */; };
		CE8ED31628F55BF7009A5419 /* SetOperation.swift in Sources */ = {isa = PBXBuildFile; fileRef = CE8ED31528F55BF7009A5419 /* SetOperation.swift */; };
		CE8ED31A28F55F42009A5419 /* SetOperationTests.swift in Sources */ = {isa = PBXBuildFile; fileRef = CE8ED31828F55F3E009A5419 /* SetOperationTests.swift */; };
		CE8ED31C28F56506009A5419 /* RemoveOperation.swift in Sources */ = {isa = PBXBuildFile; fileRef = CE8ED31B28F56506009A5419 /* RemoveOperation.swift */; };
		CE8ED31F28F566DE009A5419 /* RemoveOperationTests.swift in Sources */ = {isa = PBXBuildFile; fileRef = CE8ED31D28F566DB009A5419 /* RemoveOperationTests.swift */; };
		CE8ED32128F646EA009A5419 /* AddOperation.swift in Sources */ = {isa = PBXBuildFile; fileRef = CE8ED32028F646EA009A5419 /* AddOperation.swift */; };
		CE8ED32728F6470D009A5419 /* MoveOperation.swift in Sources */ = {isa = PBXBuildFile; fileRef = CE8ED32628F6470D009A5419 /* MoveOperation.swift */; };
		CE9557C02902025600DF4DFA /* JSONObjectTests.swift in Sources */ = {isa = PBXBuildFile; fileRef = CE9557BE2902024700DF4DFA /* JSONObjectTests.swift */; };
		CE9557C8290666CE00DF4DFA /* Trie.swift in Sources */ = {isa = PBXBuildFile; fileRef = CE9557C7290666CE00DF4DFA /* Trie.swift */; };
		CE9557CB29066D8C00DF4DFA /* TrieTests.swift in Sources */ = {isa = PBXBuildFile; fileRef = CE9557C929066D8700DF4DFA /* TrieTests.swift */; };
		CE9557CD2907523A00DF4DFA /* JSONArray.swift in Sources */ = {isa = PBXBuildFile; fileRef = CE9557CC2907523A00DF4DFA /* JSONArray.swift */; };
		CE9557CF2908B6BA00DF4DFA /* JSONDatable.swift in Sources */ = {isa = PBXBuildFile; fileRef = CE9557CE2908B6BA00DF4DFA /* JSONDatable.swift */; };
		CE9F6FAE2910FBBA002F776D /* DocumentConcurrentAccessTests.swift in Sources */ = {isa = PBXBuildFile; fileRef = CE9F6FAD2910FBBA002F776D /* DocumentConcurrentAccessTests.swift */; };
		CEA2DA4328F672AD00431B61 /* MoveOperationTests.swift in Sources */ = {isa = PBXBuildFile; fileRef = CEA2DA4128F672AD00431B61 /* MoveOperationTests.swift */; };
		CEA2DA4428F672AD00431B61 /* AddOperationTests.swift in Sources */ = {isa = PBXBuildFile; fileRef = CEA2DA4228F672AD00431B61 /* AddOperationTests.swift */; };
		CEA2DA4628F68D0A00431B61 /* ChangeID.swift in Sources */ = {isa = PBXBuildFile; fileRef = CEA2DA4528F68D0A00431B61 /* ChangeID.swift */; };
		CEA2DA4A28F6938700431B61 /* String+Extensions.swift in Sources */ = {isa = PBXBuildFile; fileRef = CEA2DA4928F6938700431B61 /* String+Extensions.swift */; };
		CEA2DA4D28F6944000431B61 /* StringExtensionsTests.swift in Sources */ = {isa = PBXBuildFile; fileRef = CEA2DA4B28F693F500431B61 /* StringExtensionsTests.swift */; };
		CEA2DA4F28F6967500431B61 /* Checkpoint.swift in Sources */ = {isa = PBXBuildFile; fileRef = CEA2DA4E28F6967500431B61 /* Checkpoint.swift */; };
		CEA2DA5128F69D3800431B61 /* ChangeContext.swift in Sources */ = {isa = PBXBuildFile; fileRef = CEA2DA5028F69D3800431B61 /* ChangeContext.swift */; };
		CEBC84072909130900781AE9 /* JSONArrayTests.swift in Sources */ = {isa = PBXBuildFile; fileRef = CEBC84062909130900781AE9 /* JSONArrayTests.swift */; };
		CEBC840A2909252000781AE9 /* ElementConverter.swift in Sources */ = {isa = PBXBuildFile; fileRef = CEBC8408290924F700781AE9 /* ElementConverter.swift */; };
		CEC631D728EFFE6A00915A85 /* CRDTRoot.swift in Sources */ = {isa = PBXBuildFile; fileRef = CEC631D628EFFE6A00915A85 /* CRDTRoot.swift */; };
		CEC631DA28F02BFD00915A85 /* CRDTRootTests.swift in Sources */ = {isa = PBXBuildFile; fileRef = CEC631D828F02B1200915A85 /* CRDTRootTests.swift */; };
		CEC631DE28F4F36100915A85 /* StringEscapingTests.swift in Sources */ = {isa = PBXBuildFile; fileRef = CEC631DC28F4F15900915A85 /* StringEscapingTests.swift */; };
		CECCCB8428C96CD600544204 /* XCTestCase+Extension.swift in Sources */ = {isa = PBXBuildFile; fileRef = CECCCB8228C96C9200544204 /* XCTestCase+Extension.swift */; };
		CEDB32E028EBE6A4004BBA80 /* CRDTObjectTests.swift in Sources */ = {isa = PBXBuildFile; fileRef = CEDB32DF28EBE6A4004BBA80 /* CRDTObjectTests.swift */; };
		CEDDE26E2914EAD00032B16A /* JSONObjectable.swift in Sources */ = {isa = PBXBuildFile; fileRef = CEDDE26D2914EAD00032B16A /* JSONObjectable.swift */; };
		CEDDE2722914EB5C0032B16A /* YorkieJSONObjectableTests.swift in Sources */ = {isa = PBXBuildFile; fileRef = CEDDE2702914EB260032B16A /* YorkieJSONObjectableTests.swift */; };
		CEEB17E828C84D6A004988DD /* GRPC in Frameworks */ = {isa = PBXBuildFile; productRef = CEEB17E728C84D6A004988DD /* GRPC */; };
		CEEB17EB28C84D7B004988DD /* SwiftProtobuf in Frameworks */ = {isa = PBXBuildFile; productRef = CEEB17EA28C84D7B004988DD /* SwiftProtobuf */; };
		CEF64375290A349F00C32B99 /* DocEvent.swift in Sources */ = {isa = PBXBuildFile; fileRef = CEF64374290A349F00C32B99 /* DocEvent.swift */; };
		CEF64378290A380000C32B99 /* DocumentTests.swift in Sources */ = {isa = PBXBuildFile; fileRef = CEF64376290A37BB00C32B99 /* DocumentTests.swift */; };
		CEF6437A290A4F0B00C32B99 /* Optional+Extensions.swift in Sources */ = {isa = PBXBuildFile; fileRef = CEF64379290A4F0B00C32B99 /* Optional+Extensions.swift */; };
		CEFF0015290120000020561A /* JSONObject.swift in Sources */ = {isa = PBXBuildFile; fileRef = CEFF0014290120000020561A /* JSONObject.swift */; };
/* End PBXBuildFile section */

/* Begin PBXContainerItemProxy section */
		96DA808D28C5B7B400E2C1DA /* PBXContainerItemProxy */ = {
			isa = PBXContainerItemProxy;
			containerPortal = 96DA807928C5B7B400E2C1DA /* Project object */;
			proxyType = 1;
			remoteGlobalIDString = 96DA808128C5B7B400E2C1DA;
			remoteInfo = Yorkie;
		};
/* End PBXContainerItemProxy section */

/* Begin PBXFileReference section */
		96DA808228C5B7B400E2C1DA /* Yorkie.framework */ = {isa = PBXFileReference; explicitFileType = wrapper.framework; includeInIndex = 0; path = Yorkie.framework; sourceTree = BUILT_PRODUCTS_DIR; };
		96DA808628C5B7B400E2C1DA /* Info.plist */ = {isa = PBXFileReference; lastKnownFileType = text.plist.xml; path = Info.plist; sourceTree = "<group>"; };
		96DA808B28C5B7B400E2C1DA /* YorkieTests.xctest */ = {isa = PBXFileReference; explicitFileType = wrapper.cfbundle; includeInIndex = 0; path = YorkieTests.xctest; sourceTree = BUILT_PRODUCTS_DIR; };
		96DA809028C5B7B400E2C1DA /* GRPCTests.swift */ = {isa = PBXFileReference; lastKnownFileType = sourcecode.swift; path = GRPCTests.swift; sourceTree = "<group>"; };
		96DA809228C5B7B400E2C1DA /* Info.plist */ = {isa = PBXFileReference; lastKnownFileType = text.plist.xml; path = Info.plist; sourceTree = "<group>"; };
		9A20CE85299F61CD00E4CE7E /* Auth.swift */ = {isa = PBXFileReference; lastKnownFileType = sourcecode.swift; path = Auth.swift; sourceTree = "<group>"; };
		9A232B762A7D0C0F0041C826 /* Dictionary+Extension.swift */ = {isa = PBXFileReference; lastKnownFileType = sourcecode.swift; path = "Dictionary+Extension.swift"; sourceTree = "<group>"; };
		9A3CF3E8296583050024E3DD /* StyleOperation.swift */ = {isa = PBXFileReference; lastKnownFileType = sourcecode.swift; path = StyleOperation.swift; sourceTree = "<group>"; };
		9A3CF3EA29658C840024E3DD /* SelectOperation.swift */ = {isa = PBXFileReference; lastKnownFileType = sourcecode.swift; path = SelectOperation.swift; sourceTree = "<group>"; };
		9A3CF3EC29666AB30024E3DD /* JSONTextTest.swift */ = {isa = PBXFileReference; lastKnownFileType = sourcecode.swift; path = JSONTextTest.swift; sourceTree = "<group>"; };
		9A3CF3EE2966A7370024E3DD /* CRDTTextTests.swift */ = {isa = PBXFileReference; lastKnownFileType = sourcecode.swift; path = CRDTTextTests.swift; sourceTree = "<group>"; };
		9A4DC736292273D200C89478 /* CRDTCounter.swift */ = {isa = PBXFileReference; fileEncoding = 4; lastKnownFileType = sourcecode.swift; path = CRDTCounter.swift; sourceTree = "<group>"; };
		9A4DC738292273E400C89478 /* CRDTCountTests.swift */ = {isa = PBXFileReference; fileEncoding = 4; lastKnownFileType = sourcecode.swift; path = CRDTCountTests.swift; sourceTree = "<group>"; };
		9A4DC73B2922741200C89478 /* IncreaseOperation.swift */ = {isa = PBXFileReference; fileEncoding = 4; lastKnownFileType = sourcecode.swift; path = IncreaseOperation.swift; sourceTree = "<group>"; };
		9A4DC73D2923203700C89478 /* JSONCounter.swift */ = {isa = PBXFileReference; lastKnownFileType = sourcecode.swift; path = JSONCounter.swift; sourceTree = "<group>"; };
		9A4DC742292B5E0500C89478 /* CounterIntegrationTests.swift */ = {isa = PBXFileReference; fileEncoding = 4; lastKnownFileType = sourcecode.swift; path = CounterIntegrationTests.swift; sourceTree = "<group>"; };
		9A4DC744292DD82500C89478 /* YorkieCountable.swift */ = {isa = PBXFileReference; lastKnownFileType = sourcecode.swift; path = YorkieCountable.swift; sourceTree = "<group>"; };
		9A66B19D295446BF00D10B94 /* RGATreeSplit.swift */ = {isa = PBXFileReference; fileEncoding = 4; lastKnownFileType = sourcecode.swift; path = RGATreeSplit.swift; sourceTree = "<group>"; };
		9A66B19F2955833E00D10B94 /* LLRBTree.swift */ = {isa = PBXFileReference; lastKnownFileType = sourcecode.swift; path = LLRBTree.swift; sourceTree = "<group>"; };
		9A7C75E92A0261DD000B6E5A /* Version.swift */ = {isa = PBXFileReference; lastKnownFileType = sourcecode.swift; path = Version.swift; sourceTree = "<group>"; };
		9A7E88BB2A495F7F00AF8997 /* CRDTTree.swift */ = {isa = PBXFileReference; lastKnownFileType = sourcecode.swift; path = CRDTTree.swift; sourceTree = "<group>"; };
		9A7E88BD2A49600B00AF8997 /* JSONTree.swift */ = {isa = PBXFileReference; lastKnownFileType = sourcecode.swift; path = JSONTree.swift; sourceTree = "<group>"; };
		9A7E88BF2A4962A700AF8997 /* IndexTree.swift */ = {isa = PBXFileReference; lastKnownFileType = sourcecode.swift; path = IndexTree.swift; sourceTree = "<group>"; };
		9A8150512967FCD700DFADFB /* Helper.swift */ = {isa = PBXFileReference; lastKnownFileType = sourcecode.swift; path = Helper.swift; sourceTree = "<group>"; };
		9A82C47D2A6126570002D09A /* CRDTTreeTests.swift */ = {isa = PBXFileReference; lastKnownFileType = sourcecode.swift; path = CRDTTreeTests.swift; sourceTree = "<group>"; };
		9A93DB682A67B9C800A0F449 /* TreeIntegrationTests.swift */ = {isa = PBXFileReference; lastKnownFileType = sourcecode.swift; path = TreeIntegrationTests.swift; sourceTree = "<group>"; };
		9A93DB6A2A67DBE000A0F449 /* IntegrationHelper.swift */ = {isa = PBXFileReference; lastKnownFileType = sourcecode.swift; path = IntegrationHelper.swift; sourceTree = "<group>"; };
		9A97C18B2A8F32CE002AEFC5 /* Presence.swift */ = {isa = PBXFileReference; lastKnownFileType = sourcecode.swift; path = Presence.swift; sourceTree = "<group>"; };
		9AB38FD32A9337DF006FA879 /* PresenceTests.swift */ = {isa = PBXFileReference; lastKnownFileType = sourcecode.swift; path = PresenceTests.swift; sourceTree = "<group>"; };
		9AB6744C2A525BA800EBD282 /* IndexTreeTests.swift */ = {isa = PBXFileReference; lastKnownFileType = sourcecode.swift; path = IndexTreeTests.swift; sourceTree = "<group>"; };
		9AD11BF22A544353005C84D2 /* TreeEditOperation.swift */ = {isa = PBXFileReference; lastKnownFileType = sourcecode.swift; path = TreeEditOperation.swift; sourceTree = "<group>"; };
		9AD11BF42A544362005C84D2 /* TreeSytleOperation.swift */ = {isa = PBXFileReference; lastKnownFileType = sourcecode.swift; path = TreeSytleOperation.swift; sourceTree = "<group>"; };
		9AD6E7DE29C190E7001A1F89 /* resources.pb.swift */ = {isa = PBXFileReference; fileEncoding = 4; lastKnownFileType = sourcecode.swift; path = resources.pb.swift; sourceTree = "<group>"; };
		9AD6E7DF29C190E7001A1F89 /* yorkie.proto */ = {isa = PBXFileReference; fileEncoding = 4; lastKnownFileType = sourcecode.protobuf; path = yorkie.proto; sourceTree = "<group>"; };
		9AD6E7E029C190E7001A1F89 /* yorkie.grpc.swift */ = {isa = PBXFileReference; fileEncoding = 4; lastKnownFileType = sourcecode.swift; path = yorkie.grpc.swift; sourceTree = "<group>"; };
		9AD6E7E129C190E7001A1F89 /* yorkie.pb.swift */ = {isa = PBXFileReference; fileEncoding = 4; lastKnownFileType = sourcecode.swift; path = yorkie.pb.swift; sourceTree = "<group>"; };
		9AD6E7E229C190E7001A1F89 /* resources.proto */ = {isa = PBXFileReference; fileEncoding = 4; lastKnownFileType = sourcecode.protobuf; path = resources.proto; sourceTree = "<group>"; };
		9AD6E7E829C19E0A001A1F89 /* DocumentIntegrationTests.swift */ = {isa = PBXFileReference; lastKnownFileType = sourcecode.swift; path = DocumentIntegrationTests.swift; sourceTree = "<group>"; };
		9ADA77052A8DF1F2007504FF /* GCTests.swift */ = {isa = PBXFileReference; lastKnownFileType = sourcecode.swift; path = GCTests.swift; sourceTree = "<group>"; };
		9ADAEE5329654377007E9F9F /* CRDTText.swift */ = {isa = PBXFileReference; lastKnownFileType = sourcecode.swift; path = CRDTText.swift; sourceTree = "<group>"; };
		9ADAEE5729657696007E9F9F /* JSONText.swift */ = {isa = PBXFileReference; lastKnownFileType = sourcecode.swift; path = JSONText.swift; sourceTree = "<group>"; };
		9ADAEE5929657E03007E9F9F /* EditOperation.swift */ = {isa = PBXFileReference; lastKnownFileType = sourcecode.swift; path = EditOperation.swift; sourceTree = "<group>"; };
		9ADEC9FA2914D45B006BA331 /* ClientEvent.swift */ = {isa = PBXFileReference; fileEncoding = 4; lastKnownFileType = sourcecode.swift; path = ClientEvent.swift; sourceTree = "<group>"; };
		9ADEC9FC29192EE0006BA331 /* Codable+Extension.swift */ = {isa = PBXFileReference; fileEncoding = 4; lastKnownFileType = sourcecode.swift; path = "Codable+Extension.swift"; sourceTree = "<group>"; };
		9ADECA012919FC1A006BA331 /* ClientIntegrationTests.swift */ = {isa = PBXFileReference; lastKnownFileType = sourcecode.swift; path = ClientIntegrationTests.swift; sourceTree = "<group>"; };
		9AEA80DB296FE38D000672FC /* TextIntegrationTests.swift */ = {isa = PBXFileReference; lastKnownFileType = sourcecode.swift; path = TextIntegrationTests.swift; sourceTree = "<group>"; };
		9AF55ED0290684BD006B7146 /* ConverterTests.swift */ = {isa = PBXFileReference; fileEncoding = 4; lastKnownFileType = sourcecode.swift; path = ConverterTests.swift; sourceTree = "<group>"; };
		CE370E5B28EEBFA6008FCABD /* RHTTests.swift */ = {isa = PBXFileReference; lastKnownFileType = sourcecode.swift; path = RHTTests.swift; sourceTree = "<group>"; };
		CE3EC95028D195E0009471BC /* LLRBTreeTests.swift */ = {isa = PBXFileReference; lastKnownFileType = sourcecode.swift; path = LLRBTreeTests.swift; sourceTree = "<group>"; };
		CE3EC95D28D2AA9C009471BC /* SplayTreeTests.swift */ = {isa = PBXFileReference; fileEncoding = 4; lastKnownFileType = sourcecode.swift; path = SplayTreeTests.swift; sourceTree = "<group>"; };
		CE3EC96028D2D626009471BC /* SplayTree.swift */ = {isa = PBXFileReference; lastKnownFileType = sourcecode.swift; path = SplayTree.swift; sourceTree = "<group>"; };
		CE3EC96628D30E74009471BC /* CRDTElement.swift */ = {isa = PBXFileReference; lastKnownFileType = sourcecode.swift; path = CRDTElement.swift; sourceTree = "<group>"; };
		CE3EC96828D30FEE009471BC /* ActorID.swift */ = {isa = PBXFileReference; lastKnownFileType = sourcecode.swift; path = ActorID.swift; sourceTree = "<group>"; };
		CE3EC96C28D3FFED009471BC /* TimeTicketTests.swift */ = {isa = PBXFileReference; lastKnownFileType = sourcecode.swift; path = TimeTicketTests.swift; sourceTree = "<group>"; };
		CE3EC97128D4042D009471BC /* CRDTElementTests.swift */ = {isa = PBXFileReference; lastKnownFileType = sourcecode.swift; path = CRDTElementTests.swift; sourceTree = "<group>"; };
		CE3EC97428D41903009471BC /* Primitive.swift */ = {isa = PBXFileReference; lastKnownFileType = sourcecode.swift; path = Primitive.swift; sourceTree = "<group>"; };
		CE6071E428C5D7EE00A8783E /* CONTRIBUTING.md */ = {isa = PBXFileReference; lastKnownFileType = net.daringfireball.markdown; path = CONTRIBUTING.md; sourceTree = "<group>"; };
		CE6BD03B28E6BA9C00E97B8C /* ElementRHT.swift */ = {isa = PBXFileReference; fileEncoding = 4; lastKnownFileType = sourcecode.swift; path = ElementRHT.swift; sourceTree = "<group>"; };
		CE6BD03D28E6E0BA00E97B8C /* CRDTObject.swift */ = {isa = PBXFileReference; lastKnownFileType = sourcecode.swift; path = CRDTObject.swift; sourceTree = "<group>"; };
		CE72E85128EE531C00D1331C /* Collection+Extensions.swift */ = {isa = PBXFileReference; lastKnownFileType = sourcecode.swift; path = "Collection+Extensions.swift"; sourceTree = "<group>"; };
		CE72E85528EE6D1600D1331C /* RHT.swift */ = {isa = PBXFileReference; lastKnownFileType = sourcecode.swift; path = RHT.swift; sourceTree = "<group>"; };
		CE7B996D28E142A300D56198 /* Errors.swift */ = {isa = PBXFileReference; lastKnownFileType = sourcecode.swift; path = Errors.swift; sourceTree = "<group>"; };
		CE7B996F28E1453E00D56198 /* Strings.swift */ = {isa = PBXFileReference; lastKnownFileType = sourcecode.swift; path = Strings.swift; sourceTree = "<group>"; };
		CE7B997128E1750000D56198 /* PrimitiveTests.swift */ = {isa = PBXFileReference; lastKnownFileType = sourcecode.swift; path = PrimitiveTests.swift; sourceTree = "<group>"; };
		CE7B997328E1766F00D56198 /* Converter.swift */ = {isa = PBXFileReference; lastKnownFileType = sourcecode.swift; path = Converter.swift; sourceTree = "<group>"; };
		CE7B997528E1773A00D56198 /* GRPCTypeAlias.swift */ = {isa = PBXFileReference; lastKnownFileType = sourcecode.swift; path = GRPCTypeAlias.swift; sourceTree = "<group>"; };
		CE7B997928E2820200D56198 /* RGATreeList.swift */ = {isa = PBXFileReference; fileEncoding = 4; lastKnownFileType = sourcecode.swift; path = RGATreeList.swift; sourceTree = "<group>"; };
		CE7B997B28E2DB5000D56198 /* RGATreeListTests.swift */ = {isa = PBXFileReference; lastKnownFileType = sourcecode.swift; path = RGATreeListTests.swift; sourceTree = "<group>"; };
		CE7B997D28E2FD7000D56198 /* CRDTArray.swift */ = {isa = PBXFileReference; lastKnownFileType = sourcecode.swift; path = CRDTArray.swift; sourceTree = "<group>"; };
		CE7B998528E520D600D56198 /* CRDTArrayTests.swift */ = {isa = PBXFileReference; lastKnownFileType = sourcecode.swift; path = CRDTArrayTests.swift; sourceTree = "<group>"; };
		CE7B998A28E694FC00D56198 /* ElementRHTTests.swift */ = {isa = PBXFileReference; lastKnownFileType = sourcecode.swift; path = ElementRHTTests.swift; sourceTree = "<group>"; };
		CE8BB73628FE283D0020F62A /* ChangeTests.swift */ = {isa = PBXFileReference; lastKnownFileType = sourcecode.swift; path = ChangeTests.swift; sourceTree = "<group>"; };
		CE8BB73928FE2BCE0020F62A /* ChangeIDTests.swift */ = {isa = PBXFileReference; lastKnownFileType = sourcecode.swift; path = ChangeIDTests.swift; sourceTree = "<group>"; };
		CE8BB73C28FE2EEF0020F62A /* CheckpointTests.swift */ = {isa = PBXFileReference; lastKnownFileType = sourcecode.swift; path = CheckpointTests.swift; sourceTree = "<group>"; };
		CE8BB73E28FE2EFE0020F62A /* ChangeContextTests.swift */ = {isa = PBXFileReference; lastKnownFileType = sourcecode.swift; path = ChangeContextTests.swift; sourceTree = "<group>"; };
		CE8BB74228FE59240020F62A /* ChangePack.swift */ = {isa = PBXFileReference; lastKnownFileType = sourcecode.swift; path = ChangePack.swift; sourceTree = "<group>"; };
		CE8BB74428FE5ABA0020F62A /* ChangePackTests.swift */ = {isa = PBXFileReference; lastKnownFileType = sourcecode.swift; path = ChangePackTests.swift; sourceTree = "<group>"; };
		CE8BB74A28FE71550020F62A /* Document.swift */ = {isa = PBXFileReference; lastKnownFileType = sourcecode.swift; path = Document.swift; sourceTree = "<group>"; };
		CE8BB74C28FE86020020F62A /* ObjectDataHandler.swift */ = {isa = PBXFileReference; lastKnownFileType = sourcecode.swift; path = ObjectDataHandler.swift; sourceTree = "<group>"; };
		CE8C22EE28C9E85900432DE5 /* Change.swift */ = {isa = PBXFileReference; lastKnownFileType = sourcecode.swift; path = Change.swift; sourceTree = "<group>"; };
		CE8C22F428C9E88500432DE5 /* Operation.swift */ = {isa = PBXFileReference; lastKnownFileType = sourcecode.swift; path = Operation.swift; sourceTree = "<group>"; };
		CE8C22F628C9E89100432DE5 /* TimeTicket.swift */ = {isa = PBXFileReference; lastKnownFileType = sourcecode.swift; path = TimeTicket.swift; sourceTree = "<group>"; };
		CE8C230428C9F1BD00432DE5 /* Client.swift */ = {isa = PBXFileReference; lastKnownFileType = sourcecode.swift; path = Client.swift; sourceTree = "<group>"; };
		CE8C230628D1514900432DE5 /* Logger.swift */ = {isa = PBXFileReference; lastKnownFileType = sourcecode.swift; name = Logger.swift; path = Sources/Core/Logger.swift; sourceTree = SOURCE_ROOT; };
		CE8C230928D15F5A00432DE5 /* ClientTests.swift */ = {isa = PBXFileReference; lastKnownFileType = sourcecode.swift; path = ClientTests.swift; sourceTree = "<group>"; };
		CE8ED31528F55BF7009A5419 /* SetOperation.swift */ = {isa = PBXFileReference; lastKnownFileType = sourcecode.swift; path = SetOperation.swift; sourceTree = "<group>"; };
		CE8ED31828F55F3E009A5419 /* SetOperationTests.swift */ = {isa = PBXFileReference; lastKnownFileType = sourcecode.swift; path = SetOperationTests.swift; sourceTree = "<group>"; };
		CE8ED31B28F56506009A5419 /* RemoveOperation.swift */ = {isa = PBXFileReference; lastKnownFileType = sourcecode.swift; path = RemoveOperation.swift; sourceTree = "<group>"; };
		CE8ED31D28F566DB009A5419 /* RemoveOperationTests.swift */ = {isa = PBXFileReference; lastKnownFileType = sourcecode.swift; path = RemoveOperationTests.swift; sourceTree = "<group>"; };
		CE8ED32028F646EA009A5419 /* AddOperation.swift */ = {isa = PBXFileReference; lastKnownFileType = sourcecode.swift; path = AddOperation.swift; sourceTree = "<group>"; };
		CE8ED32628F6470D009A5419 /* MoveOperation.swift */ = {isa = PBXFileReference; lastKnownFileType = sourcecode.swift; path = MoveOperation.swift; sourceTree = "<group>"; };
		CE9557BE2902024700DF4DFA /* JSONObjectTests.swift */ = {isa = PBXFileReference; lastKnownFileType = sourcecode.swift; path = JSONObjectTests.swift; sourceTree = "<group>"; };
		CE9557C7290666CE00DF4DFA /* Trie.swift */ = {isa = PBXFileReference; lastKnownFileType = sourcecode.swift; path = Trie.swift; sourceTree = "<group>"; };
		CE9557C929066D8700DF4DFA /* TrieTests.swift */ = {isa = PBXFileReference; lastKnownFileType = sourcecode.swift; path = TrieTests.swift; sourceTree = "<group>"; };
		CE9557CC2907523A00DF4DFA /* JSONArray.swift */ = {isa = PBXFileReference; fileEncoding = 4; lastKnownFileType = sourcecode.swift; path = JSONArray.swift; sourceTree = "<group>"; };
		CE9557CE2908B6BA00DF4DFA /* JSONDatable.swift */ = {isa = PBXFileReference; lastKnownFileType = sourcecode.swift; path = JSONDatable.swift; sourceTree = "<group>"; };
		CE9F6FAD2910FBBA002F776D /* DocumentConcurrentAccessTests.swift */ = {isa = PBXFileReference; lastKnownFileType = sourcecode.swift; path = DocumentConcurrentAccessTests.swift; sourceTree = "<group>"; };
		CEA2DA4128F672AD00431B61 /* MoveOperationTests.swift */ = {isa = PBXFileReference; fileEncoding = 4; lastKnownFileType = sourcecode.swift; path = MoveOperationTests.swift; sourceTree = "<group>"; };
		CEA2DA4228F672AD00431B61 /* AddOperationTests.swift */ = {isa = PBXFileReference; fileEncoding = 4; lastKnownFileType = sourcecode.swift; path = AddOperationTests.swift; sourceTree = "<group>"; };
		CEA2DA4528F68D0A00431B61 /* ChangeID.swift */ = {isa = PBXFileReference; lastKnownFileType = sourcecode.swift; path = ChangeID.swift; sourceTree = "<group>"; };
		CEA2DA4928F6938700431B61 /* String+Extensions.swift */ = {isa = PBXFileReference; lastKnownFileType = sourcecode.swift; path = "String+Extensions.swift"; sourceTree = "<group>"; };
		CEA2DA4B28F693F500431B61 /* StringExtensionsTests.swift */ = {isa = PBXFileReference; lastKnownFileType = sourcecode.swift; path = StringExtensionsTests.swift; sourceTree = "<group>"; };
		CEA2DA4E28F6967500431B61 /* Checkpoint.swift */ = {isa = PBXFileReference; lastKnownFileType = sourcecode.swift; path = Checkpoint.swift; sourceTree = "<group>"; };
		CEA2DA5028F69D3800431B61 /* ChangeContext.swift */ = {isa = PBXFileReference; lastKnownFileType = sourcecode.swift; path = ChangeContext.swift; sourceTree = "<group>"; };
		CEBC84062909130900781AE9 /* JSONArrayTests.swift */ = {isa = PBXFileReference; lastKnownFileType = sourcecode.swift; path = JSONArrayTests.swift; sourceTree = "<group>"; };
		CEBC8408290924F700781AE9 /* ElementConverter.swift */ = {isa = PBXFileReference; lastKnownFileType = sourcecode.swift; path = ElementConverter.swift; sourceTree = "<group>"; };
		CEC631D628EFFE6A00915A85 /* CRDTRoot.swift */ = {isa = PBXFileReference; lastKnownFileType = sourcecode.swift; path = CRDTRoot.swift; sourceTree = "<group>"; };
		CEC631D828F02B1200915A85 /* CRDTRootTests.swift */ = {isa = PBXFileReference; lastKnownFileType = sourcecode.swift; path = CRDTRootTests.swift; sourceTree = "<group>"; };
		CEC631DC28F4F15900915A85 /* StringEscapingTests.swift */ = {isa = PBXFileReference; lastKnownFileType = sourcecode.swift; path = StringEscapingTests.swift; sourceTree = "<group>"; };
		CECCCB8228C96C9200544204 /* XCTestCase+Extension.swift */ = {isa = PBXFileReference; fileEncoding = 4; lastKnownFileType = sourcecode.swift; path = "XCTestCase+Extension.swift"; sourceTree = "<group>"; };
		CEDB32DF28EBE6A4004BBA80 /* CRDTObjectTests.swift */ = {isa = PBXFileReference; lastKnownFileType = sourcecode.swift; path = CRDTObjectTests.swift; sourceTree = "<group>"; };
		CEDDE26D2914EAD00032B16A /* JSONObjectable.swift */ = {isa = PBXFileReference; lastKnownFileType = sourcecode.swift; path = JSONObjectable.swift; sourceTree = "<group>"; };
		CEDDE2702914EB260032B16A /* YorkieJSONObjectableTests.swift */ = {isa = PBXFileReference; lastKnownFileType = sourcecode.swift; path = YorkieJSONObjectableTests.swift; sourceTree = "<group>"; };
		CEF64374290A349F00C32B99 /* DocEvent.swift */ = {isa = PBXFileReference; lastKnownFileType = sourcecode.swift; path = DocEvent.swift; sourceTree = "<group>"; };
		CEF64376290A37BB00C32B99 /* DocumentTests.swift */ = {isa = PBXFileReference; lastKnownFileType = sourcecode.swift; path = DocumentTests.swift; sourceTree = "<group>"; };
		CEF64379290A4F0B00C32B99 /* Optional+Extensions.swift */ = {isa = PBXFileReference; lastKnownFileType = sourcecode.swift; path = "Optional+Extensions.swift"; sourceTree = "<group>"; };
		CEFF0014290120000020561A /* JSONObject.swift */ = {isa = PBXFileReference; lastKnownFileType = sourcecode.swift; path = JSONObject.swift; sourceTree = "<group>"; };
/* End PBXFileReference section */

/* Begin PBXFrameworksBuildPhase section */
		96DA807F28C5B7B400E2C1DA /* Frameworks */ = {
			isa = PBXFrameworksBuildPhase;
			buildActionMask = 2147483647;
			files = (
				9A6399A7294C7E1E00BF27F5 /* Logging in Frameworks */,
				9A5D9DDC2A710FB40096C40C /* Semaphore in Frameworks */,
				CEEB17E828C84D6A004988DD /* GRPC in Frameworks */,
				CEEB17EB28C84D7B004988DD /* SwiftProtobuf in Frameworks */,
			);
			runOnlyForDeploymentPostprocessing = 0;
		};
		96DA808828C5B7B400E2C1DA /* Frameworks */ = {
			isa = PBXFrameworksBuildPhase;
			buildActionMask = 2147483647;
			files = (
				96DA808C28C5B7B400E2C1DA /* Yorkie.framework in Frameworks */,
			);
			runOnlyForDeploymentPostprocessing = 0;
		};
/* End PBXFrameworksBuildPhase section */

/* Begin PBXGroup section */
		96DA807828C5B7B400E2C1DA = {
			isa = PBXGroup;
			children = (
				96DA808428C5B7B400E2C1DA /* Sources */,
				96DA808F28C5B7B400E2C1DA /* Tests */,
				CE6071E428C5D7EE00A8783E /* CONTRIBUTING.md */,
				96DA808328C5B7B400E2C1DA /* Products */,
				CE3EC94928D18720009471BC /* Recovered References */,
			);
			sourceTree = "<group>";
		};
		96DA808328C5B7B400E2C1DA /* Products */ = {
			isa = PBXGroup;
			children = (
				96DA808228C5B7B400E2C1DA /* Yorkie.framework */,
				96DA808B28C5B7B400E2C1DA /* YorkieTests.xctest */,
			);
			name = Products;
			sourceTree = "<group>";
		};
		96DA808428C5B7B400E2C1DA /* Sources */ = {
			isa = PBXGroup;
			children = (
				9A7C75E92A0261DD000B6E5A /* Version.swift */,
				CE6071E828C5EC2500A8783E /* API */,
				CE8C22E328C9E53400432DE5 /* Core */,
				CE8C22E428C9E53E00432DE5 /* Document */,
				CE8C22E528C9E54500432DE5 /* Util */,
				96DA808628C5B7B400E2C1DA /* Info.plist */,
			);
			path = Sources;
			sourceTree = "<group>";
		};
		96DA808F28C5B7B400E2C1DA /* Tests */ = {
			isa = PBXGroup;
			children = (
				CE0EE07A292CD14100CB81F4 /* Unit */,
				9ADECA002919FC1A006BA331 /* Integration */,
				96DA809228C5B7B400E2C1DA /* Info.plist */,
			);
			path = Tests;
			sourceTree = "<group>";
		};
		9A97C18A2A8F32BA002AEFC5 /* Presence */ = {
			isa = PBXGroup;
			children = (
				9A97C18B2A8F32CE002AEFC5 /* Presence.swift */,
			);
			path = Presence;
			sourceTree = "<group>";
		};
		9AD6E7DB29C18897001A1F89 /* V1 */ = {
			isa = PBXGroup;
			children = (
				9AD6E7DC29C190E7001A1F89 /* yorkie */,
			);
			path = V1;
			sourceTree = "<group>";
		};
		9AD6E7DC29C190E7001A1F89 /* yorkie */ = {
			isa = PBXGroup;
			children = (
				9AD6E7DD29C190E7001A1F89 /* v1 */,
			);
			path = yorkie;
			sourceTree = "<group>";
		};
		9AD6E7DD29C190E7001A1F89 /* v1 */ = {
			isa = PBXGroup;
			children = (
				9AD6E7DE29C190E7001A1F89 /* resources.pb.swift */,
				9AD6E7DF29C190E7001A1F89 /* yorkie.proto */,
				9AD6E7E029C190E7001A1F89 /* yorkie.grpc.swift */,
				9AD6E7E129C190E7001A1F89 /* yorkie.pb.swift */,
				9AD6E7E229C190E7001A1F89 /* resources.proto */,
			);
			path = v1;
			sourceTree = "<group>";
		};
		9ADECA002919FC1A006BA331 /* Integration */ = {
			isa = PBXGroup;
			children = (
				CE8C230928D15F5A00432DE5 /* ClientTests.swift */,
				96DA809028C5B7B400E2C1DA /* GRPCTests.swift */,
				9A4DC742292B5E0500C89478 /* CounterIntegrationTests.swift */,
				9ADECA012919FC1A006BA331 /* ClientIntegrationTests.swift */,
				9AEA80DB296FE38D000672FC /* TextIntegrationTests.swift */,
				9AD6E7E829C19E0A001A1F89 /* DocumentIntegrationTests.swift */,
				9A93DB682A67B9C800A0F449 /* TreeIntegrationTests.swift */,
				9A93DB6A2A67DBE000A0F449 /* IntegrationHelper.swift */,
				9AB38FD32A9337DF006FA879 /* PresenceTests.swift */,
<<<<<<< HEAD
=======
				9ADA77052A8DF1F2007504FF /* GCTests.swift */,
>>>>>>> 35b77a18
			);
			path = Integration;
			sourceTree = "<group>";
		};
		CE0EE07A292CD14100CB81F4 /* Unit */ = {
			isa = PBXGroup;
			children = (
				CE3EC97028D40421009471BC /* Document */,
				CE6071EB28C5ECA900A8783E /* API */,
				CE3EC94A28D1885F009471BC /* Util */,
				CECCCB8128C96C8500544204 /* TestUtils */,
			);
			path = Unit;
			sourceTree = "<group>";
		};
		CE3EC94928D18720009471BC /* Recovered References */ = {
			isa = PBXGroup;
			children = (
				CE8C230628D1514900432DE5 /* Logger.swift */,
			);
			name = "Recovered References";
			sourceTree = "<group>";
		};
		CE3EC94A28D1885F009471BC /* Util */ = {
			isa = PBXGroup;
			children = (
				9A8150512967FCD700DFADFB /* Helper.swift */,
				CE3EC95028D195E0009471BC /* LLRBTreeTests.swift */,
				CE3EC95D28D2AA9C009471BC /* SplayTreeTests.swift */,
				CEA2DA4B28F693F500431B61 /* StringExtensionsTests.swift */,
				CE9557C929066D8700DF4DFA /* TrieTests.swift */,
				9AB6744C2A525BA800EBD282 /* IndexTreeTests.swift */,
			);
			path = Util;
			sourceTree = "<group>";
		};
		CE3EC96B28D3FFDB009471BC /* Time */ = {
			isa = PBXGroup;
			children = (
				CE3EC96C28D3FFED009471BC /* TimeTicketTests.swift */,
			);
			path = Time;
			sourceTree = "<group>";
		};
		CE3EC96F28D40415009471BC /* CRDT */ = {
			isa = PBXGroup;
			children = (
				9A4DC738292273E400C89478 /* CRDTCountTests.swift */,
				CE3EC97128D4042D009471BC /* CRDTElementTests.swift */,
				CE7B997128E1750000D56198 /* PrimitiveTests.swift */,
				CE7B997B28E2DB5000D56198 /* RGATreeListTests.swift */,
				CEDB32DF28EBE6A4004BBA80 /* CRDTObjectTests.swift */,
				CE7B998528E520D600D56198 /* CRDTArrayTests.swift */,
				CE7B998A28E694FC00D56198 /* ElementRHTTests.swift */,
				CEC631D828F02B1200915A85 /* CRDTRootTests.swift */,
				CE370E5B28EEBFA6008FCABD /* RHTTests.swift */,
				9A3CF3EE2966A7370024E3DD /* CRDTTextTests.swift */,
				9A82C47D2A6126570002D09A /* CRDTTreeTests.swift */,
			);
			path = CRDT;
			sourceTree = "<group>";
		};
		CE3EC97028D40421009471BC /* Document */ = {
			isa = PBXGroup;
			children = (
				CEDDE26F2914EB060032B16A /* Util */,
				CE8BB73528FE28350020F62A /* Change */,
				CE3EC96F28D40415009471BC /* CRDT */,
				CE8ED31728F55F25009A5419 /* Operation */,
				CEC631DB28F4F14100915A85 /* Json */,
				CE3EC96B28D3FFDB009471BC /* Time */,
				CE9557BE2902024700DF4DFA /* JSONObjectTests.swift */,
				CEBC84062909130900781AE9 /* JSONArrayTests.swift */,
				CEF64376290A37BB00C32B99 /* DocumentTests.swift */,
				CE9F6FAD2910FBBA002F776D /* DocumentConcurrentAccessTests.swift */,
				9A3CF3EC29666AB30024E3DD /* JSONTextTest.swift */,
			);
			path = Document;
			sourceTree = "<group>";
		};
		CE6071E828C5EC2500A8783E /* API */ = {
			isa = PBXGroup;
			children = (
				9AD6E7DB29C18897001A1F89 /* V1 */,
				CE7B997328E1766F00D56198 /* Converter.swift */,
				CE7B997528E1773A00D56198 /* GRPCTypeAlias.swift */,
			);
			path = API;
			sourceTree = "<group>";
		};
		CE6071EB28C5ECA900A8783E /* API */ = {
			isa = PBXGroup;
			children = (
				CECCCB8028C96BB500544204 /* V1 */,
			);
			path = API;
			sourceTree = "<group>";
		};
		CE8BB73528FE28350020F62A /* Change */ = {
			isa = PBXGroup;
			children = (
				CE8BB73628FE283D0020F62A /* ChangeTests.swift */,
				CE8BB73928FE2BCE0020F62A /* ChangeIDTests.swift */,
				CE8BB73C28FE2EEF0020F62A /* CheckpointTests.swift */,
				CE8BB73E28FE2EFE0020F62A /* ChangeContextTests.swift */,
				CE8BB74428FE5ABA0020F62A /* ChangePackTests.swift */,
			);
			path = Change;
			sourceTree = "<group>";
		};
		CE8C22E328C9E53400432DE5 /* Core */ = {
			isa = PBXGroup;
			children = (
				9ADEC9FA2914D45B006BA331 /* ClientEvent.swift */,
				CE8C230428C9F1BD00432DE5 /* Client.swift */,
				9A20CE85299F61CD00E4CE7E /* Auth.swift */,
			);
			path = Core;
			sourceTree = "<group>";
		};
		CE8C22E428C9E53E00432DE5 /* Document */ = {
			isa = PBXGroup;
			children = (
				9A97C18A2A8F32BA002AEFC5 /* Presence */,
				CEDDE26C2914EABA0032B16A /* Util */,
				CE8C22E628C9E55300432DE5 /* Change */,
				CE8C22E728C9E55800432DE5 /* CRDT */,
				CE8C22E828C9E55E00432DE5 /* Json */,
				CE8C22E928C9E56400432DE5 /* Operation */,
				CE8C22EA28C9E56B00432DE5 /* Time */,
				CE8BB74A28FE71550020F62A /* Document.swift */,
				CEF64374290A349F00C32B99 /* DocEvent.swift */,
			);
			path = Document;
			sourceTree = "<group>";
		};
		CE8C22E528C9E54500432DE5 /* Util */ = {
			isa = PBXGroup;
			children = (
				9ADEC9FC29192EE0006BA331 /* Codable+Extension.swift */,
				9A66B19F2955833E00D10B94 /* LLRBTree.swift */,
				CE3EC96028D2D626009471BC /* SplayTree.swift */,
				CE7B996D28E142A300D56198 /* Errors.swift */,
				CE72E85128EE531C00D1331C /* Collection+Extensions.swift */,
				CEA2DA4928F6938700431B61 /* String+Extensions.swift */,
				CE9557C7290666CE00DF4DFA /* Trie.swift */,
				CEF64379290A4F0B00C32B99 /* Optional+Extensions.swift */,
				9A7E88BF2A4962A700AF8997 /* IndexTree.swift */,
				9A232B762A7D0C0F0041C826 /* Dictionary+Extension.swift */,
			);
			path = Util;
			sourceTree = "<group>";
		};
		CE8C22E628C9E55300432DE5 /* Change */ = {
			isa = PBXGroup;
			children = (
				CE8C22EE28C9E85900432DE5 /* Change.swift */,
				CE8BB74228FE59240020F62A /* ChangePack.swift */,
				CEA2DA5028F69D3800431B61 /* ChangeContext.swift */,
				CEA2DA4528F68D0A00431B61 /* ChangeID.swift */,
				CEA2DA4E28F6967500431B61 /* Checkpoint.swift */,
			);
			path = Change;
			sourceTree = "<group>";
		};
		CE8C22E728C9E55800432DE5 /* CRDT */ = {
			isa = PBXGroup;
			children = (
				9A4DC736292273D200C89478 /* CRDTCounter.swift */,
				CE3EC96628D30E74009471BC /* CRDTElement.swift */,
				CE3EC97428D41903009471BC /* Primitive.swift */,
				CE7B997928E2820200D56198 /* RGATreeList.swift */,
				9A66B19D295446BF00D10B94 /* RGATreeSplit.swift */,
				CE6BD03D28E6E0BA00E97B8C /* CRDTObject.swift */,
				CE7B997D28E2FD7000D56198 /* CRDTArray.swift */,
				CE72E85528EE6D1600D1331C /* RHT.swift */,
				CE6BD03B28E6BA9C00E97B8C /* ElementRHT.swift */,
				CEC631D628EFFE6A00915A85 /* CRDTRoot.swift */,
				9ADAEE5329654377007E9F9F /* CRDTText.swift */,
				9A7E88BB2A495F7F00AF8997 /* CRDTTree.swift */,
			);
			path = CRDT;
			sourceTree = "<group>";
		};
		CE8C22E828C9E55E00432DE5 /* Json */ = {
			isa = PBXGroup;
			children = (
				CE8BB74C28FE86020020F62A /* ObjectDataHandler.swift */,
				CE9557CE2908B6BA00DF4DFA /* JSONDatable.swift */,
				CEBC8408290924F700781AE9 /* ElementConverter.swift */,
				CEFF0014290120000020561A /* JSONObject.swift */,
				CE9557CC2907523A00DF4DFA /* JSONArray.swift */,
				CE7B996F28E1453E00D56198 /* Strings.swift */,
				9A4DC73D2923203700C89478 /* JSONCounter.swift */,
				9ADAEE5729657696007E9F9F /* JSONText.swift */,
				9A7E88BD2A49600B00AF8997 /* JSONTree.swift */,
			);
			path = Json;
			sourceTree = "<group>";
		};
		CE8C22E928C9E56400432DE5 /* Operation */ = {
			isa = PBXGroup;
			children = (
				9A4DC73B2922741200C89478 /* IncreaseOperation.swift */,
				CE8C22F428C9E88500432DE5 /* Operation.swift */,
				CE8ED31528F55BF7009A5419 /* SetOperation.swift */,
				CE8ED31B28F56506009A5419 /* RemoveOperation.swift */,
				CE8ED32028F646EA009A5419 /* AddOperation.swift */,
				CE8ED32628F6470D009A5419 /* MoveOperation.swift */,
				9ADAEE5929657E03007E9F9F /* EditOperation.swift */,
				9A3CF3E8296583050024E3DD /* StyleOperation.swift */,
				9A3CF3EA29658C840024E3DD /* SelectOperation.swift */,
				9AD11BF22A544353005C84D2 /* TreeEditOperation.swift */,
				9AD11BF42A544362005C84D2 /* TreeSytleOperation.swift */,
			);
			path = Operation;
			sourceTree = "<group>";
		};
		CE8C22EA28C9E56B00432DE5 /* Time */ = {
			isa = PBXGroup;
			children = (
				CE8C22F628C9E89100432DE5 /* TimeTicket.swift */,
				CE3EC96828D30FEE009471BC /* ActorID.swift */,
			);
			path = Time;
			sourceTree = "<group>";
		};
		CE8ED31728F55F25009A5419 /* Operation */ = {
			isa = PBXGroup;
			children = (
				CE8ED31828F55F3E009A5419 /* SetOperationTests.swift */,
				CE8ED31D28F566DB009A5419 /* RemoveOperationTests.swift */,
				CEA2DA4228F672AD00431B61 /* AddOperationTests.swift */,
				CEA2DA4128F672AD00431B61 /* MoveOperationTests.swift */,
			);
			path = Operation;
			sourceTree = "<group>";
		};
		CEC631DB28F4F14100915A85 /* Json */ = {
			isa = PBXGroup;
			children = (
				CEC631DC28F4F15900915A85 /* StringEscapingTests.swift */,
			);
			path = Json;
			sourceTree = "<group>";
		};
		CECCCB8028C96BB500544204 /* V1 */ = {
			isa = PBXGroup;
			children = (
				9AF55ED0290684BD006B7146 /* ConverterTests.swift */,
			);
			path = V1;
			sourceTree = "<group>";
		};
		CECCCB8128C96C8500544204 /* TestUtils */ = {
			isa = PBXGroup;
			children = (
				CECCCB8228C96C9200544204 /* XCTestCase+Extension.swift */,
			);
			path = TestUtils;
			sourceTree = "<group>";
		};
		CEDDE26C2914EABA0032B16A /* Util */ = {
			isa = PBXGroup;
			children = (
				CEDDE26D2914EAD00032B16A /* JSONObjectable.swift */,
				9A4DC744292DD82500C89478 /* YorkieCountable.swift */,
			);
			path = Util;
			sourceTree = "<group>";
		};
		CEDDE26F2914EB060032B16A /* Util */ = {
			isa = PBXGroup;
			children = (
				CEDDE2702914EB260032B16A /* YorkieJSONObjectableTests.swift */,
			);
			path = Util;
			sourceTree = "<group>";
		};
/* End PBXGroup section */

/* Begin PBXHeadersBuildPhase section */
		96DA807D28C5B7B400E2C1DA /* Headers */ = {
			isa = PBXHeadersBuildPhase;
			buildActionMask = 2147483647;
			files = (
			);
			runOnlyForDeploymentPostprocessing = 0;
		};
/* End PBXHeadersBuildPhase section */

/* Begin PBXNativeTarget section */
		96DA808128C5B7B400E2C1DA /* Yorkie */ = {
			isa = PBXNativeTarget;
			buildConfigurationList = 96DA809628C5B7B400E2C1DA /* Build configuration list for PBXNativeTarget "Yorkie" */;
			buildPhases = (
				96DA807D28C5B7B400E2C1DA /* Headers */,
				96DA807E28C5B7B400E2C1DA /* Sources */,
				96DA807F28C5B7B400E2C1DA /* Frameworks */,
				96DA808028C5B7B400E2C1DA /* Resources */,
				CEEB17EC28C84E5B004988DD /* SwiftFormat */,
				CEEB17ED28C898E4004988DD /* SwiftLint */,
			);
			buildRules = (
			);
			dependencies = (
			);
			name = Yorkie;
			packageProductDependencies = (
				CEEB17E728C84D6A004988DD /* GRPC */,
				CEEB17EA28C84D7B004988DD /* SwiftProtobuf */,
				9A6399A6294C7E1E00BF27F5 /* Logging */,
				9A5D9DDB2A710FB40096C40C /* Semaphore */,
			);
			productName = Yorkie;
			productReference = 96DA808228C5B7B400E2C1DA /* Yorkie.framework */;
			productType = "com.apple.product-type.framework";
		};
		96DA808A28C5B7B400E2C1DA /* YorkieTests */ = {
			isa = PBXNativeTarget;
			buildConfigurationList = 96DA809928C5B7B400E2C1DA /* Build configuration list for PBXNativeTarget "YorkieTests" */;
			buildPhases = (
				96DA808728C5B7B400E2C1DA /* Sources */,
				96DA808828C5B7B400E2C1DA /* Frameworks */,
				96DA808928C5B7B400E2C1DA /* Resources */,
			);
			buildRules = (
			);
			dependencies = (
				96DA808E28C5B7B400E2C1DA /* PBXTargetDependency */,
			);
			name = YorkieTests;
			productName = YorkieTests;
			productReference = 96DA808B28C5B7B400E2C1DA /* YorkieTests.xctest */;
			productType = "com.apple.product-type.bundle.unit-test";
		};
/* End PBXNativeTarget section */

/* Begin PBXProject section */
		96DA807928C5B7B400E2C1DA /* Project object */ = {
			isa = PBXProject;
			attributes = {
				LastSwiftUpdateCheck = 1250;
				LastUpgradeCheck = 1250;
				TargetAttributes = {
					96DA808128C5B7B400E2C1DA = {
						CreatedOnToolsVersion = 12.5.1;
						LastSwiftMigration = 1300;
					};
					96DA808A28C5B7B400E2C1DA = {
						CreatedOnToolsVersion = 12.5.1;
					};
				};
			};
			buildConfigurationList = 96DA807C28C5B7B400E2C1DA /* Build configuration list for PBXProject "Yorkie" */;
			compatibilityVersion = "Xcode 9.3";
			developmentRegion = en;
			hasScannedForEncodings = 0;
			knownRegions = (
				en,
				Base,
			);
			mainGroup = 96DA807828C5B7B400E2C1DA;
			packageReferences = (
				CEEB17E628C84D6A004988DD /* XCRemoteSwiftPackageReference "grpc-swift" */,
				CEEB17E928C84D7B004988DD /* XCRemoteSwiftPackageReference "swift-protobuf" */,
				9A6399A5294C7E1E00BF27F5 /* XCRemoteSwiftPackageReference "swift-log" */,
				9A5D9DDA2A710FB40096C40C /* XCRemoteSwiftPackageReference "Semaphore" */,
			);
			productRefGroup = 96DA808328C5B7B400E2C1DA /* Products */;
			projectDirPath = "";
			projectRoot = "";
			targets = (
				96DA808128C5B7B400E2C1DA /* Yorkie */,
				96DA808A28C5B7B400E2C1DA /* YorkieTests */,
			);
		};
/* End PBXProject section */

/* Begin PBXResourcesBuildPhase section */
		96DA808028C5B7B400E2C1DA /* Resources */ = {
			isa = PBXResourcesBuildPhase;
			buildActionMask = 2147483647;
			files = (
				CE6071E528C5D7EE00A8783E /* CONTRIBUTING.md in Resources */,
			);
			runOnlyForDeploymentPostprocessing = 0;
		};
		96DA808928C5B7B400E2C1DA /* Resources */ = {
			isa = PBXResourcesBuildPhase;
			buildActionMask = 2147483647;
			files = (
			);
			runOnlyForDeploymentPostprocessing = 0;
		};
/* End PBXResourcesBuildPhase section */

/* Begin PBXShellScriptBuildPhase section */
		CEEB17EC28C84E5B004988DD /* SwiftFormat */ = {
			isa = PBXShellScriptBuildPhase;
			alwaysOutOfDate = 1;
			buildActionMask = 2147483647;
			files = (
			);
			inputFileListPaths = (
			);
			inputPaths = (
			);
			name = SwiftFormat;
			outputFileListPaths = (
			);
			outputPaths = (
			);
			runOnlyForDeploymentPostprocessing = 0;
			shellPath = /bin/sh;
			shellScript = "export PATH=\"$PATH:/opt/homebrew/bin\"\nif which swiftformat > /dev/null; then\n  swiftformat .\nelse\n  echo \"warning: SwiftFormat not installed, download from https://github.com/nicklockwood/SwiftFormat\"\nfi\n\n";
		};
		CEEB17ED28C898E4004988DD /* SwiftLint */ = {
			isa = PBXShellScriptBuildPhase;
			alwaysOutOfDate = 1;
			buildActionMask = 2147483647;
			files = (
			);
			inputFileListPaths = (
			);
			inputPaths = (
			);
			name = SwiftLint;
			outputFileListPaths = (
			);
			outputPaths = (
			);
			runOnlyForDeploymentPostprocessing = 0;
			shellPath = /bin/sh;
			shellScript = "export PATH=\"$PATH:/opt/homebrew/bin\"\nif which swiftlint > /dev/null; then\n  swiftlint\nelse\n  echo \"warning: SwiftLint not installed, download from https://github.com/realm/SwiftLint\"\nfi\n\n\n\n";
		};
/* End PBXShellScriptBuildPhase section */

/* Begin PBXSourcesBuildPhase section */
		96DA807E28C5B7B400E2C1DA /* Sources */ = {
			isa = PBXSourcesBuildPhase;
			buildActionMask = 2147483647;
			files = (
				CEA2DA4A28F6938700431B61 /* String+Extensions.swift in Sources */,
				CEF64375290A349F00C32B99 /* DocEvent.swift in Sources */,
				CE9557CD2907523A00DF4DFA /* JSONArray.swift in Sources */,
				CE3EC96128D2D626009471BC /* SplayTree.swift in Sources */,
				CE9557CF2908B6BA00DF4DFA /* JSONDatable.swift in Sources */,
				9A20CE86299F61CD00E4CE7E /* Auth.swift in Sources */,
				9AD6E7E329C190E7001A1F89 /* resources.pb.swift in Sources */,
				CE3EC96928D30FEF009471BC /* ActorID.swift in Sources */,
				CE6BD03C28E6BA9C00E97B8C /* ElementRHT.swift in Sources */,
				9A3CF3E9296583050024E3DD /* StyleOperation.swift in Sources */,
				9ADAEE5A29657E03007E9F9F /* EditOperation.swift in Sources */,
				CEA2DA4628F68D0A00431B61 /* ChangeID.swift in Sources */,
				9A66B19E295446BF00D10B94 /* RGATreeSplit.swift in Sources */,
				9A7C75EA2A0261E7000B6E5A /* Version.swift in Sources */,
				9A7E88C02A4962A700AF8997 /* IndexTree.swift in Sources */,
				CE7B997A28E2820200D56198 /* RGATreeList.swift in Sources */,
				CE8C230728D1514900432DE5 /* Logger.swift in Sources */,
				9A4DC737292273D200C89478 /* CRDTCounter.swift in Sources */,
				9AB532232A52DB450098FD25 /* CRDTTree.swift in Sources */,
				CE72E85228EE531C00D1331C /* Collection+Extensions.swift in Sources */,
				CE3EC97528D41903009471BC /* Primitive.swift in Sources */,
				9AD11BF52A544362005C84D2 /* TreeSytleOperation.swift in Sources */,
				9ADAEE56296571D8007E9F9F /* CRDTText.swift in Sources */,
				CE8C22EF28C9E85900432DE5 /* Change.swift in Sources */,
				CE7B997E28E2FD7000D56198 /* CRDTArray.swift in Sources */,
				9ADEC9FD29192EE0006BA331 /* Codable+Extension.swift in Sources */,
				CE7B997028E1453E00D56198 /* Strings.swift in Sources */,
				CE8C230528C9F1BD00432DE5 /* Client.swift in Sources */,
				CEA2DA5128F69D3800431B61 /* ChangeContext.swift in Sources */,
				CEA2DA4F28F6967500431B61 /* Checkpoint.swift in Sources */,
				9A97C18C2A8F32CE002AEFC5 /* Presence.swift in Sources */,
				CE8C22F528C9E88500432DE5 /* Operation.swift in Sources */,
				CE8BB74328FE59240020F62A /* ChangePack.swift in Sources */,
				CEF6437A290A4F0B00C32B99 /* Optional+Extensions.swift in Sources */,
				CE6BD03E28E6E0BA00E97B8C /* CRDTObject.swift in Sources */,
				9A66B1A02955833E00D10B94 /* LLRBTree.swift in Sources */,
				CEFF0015290120000020561A /* JSONObject.swift in Sources */,
				9A3CF3EB29658C840024E3DD /* SelectOperation.swift in Sources */,
				CEC631D728EFFE6A00915A85 /* CRDTRoot.swift in Sources */,
				CE9557C8290666CE00DF4DFA /* Trie.swift in Sources */,
				CE7B997428E1766F00D56198 /* Converter.swift in Sources */,
				9ADAEE5829657696007E9F9F /* JSONText.swift in Sources */,
				CE8C22F728C9E89100432DE5 /* TimeTicket.swift in Sources */,
				CE72E85628EE6D1600D1331C /* RHT.swift in Sources */,
				9A4DC73E2923203700C89478 /* JSONCounter.swift in Sources */,
				CE8ED32728F6470D009A5419 /* MoveOperation.swift in Sources */,
				9A7E88BE2A49600B00AF8997 /* JSONTree.swift in Sources */,
				CE8ED32128F646EA009A5419 /* AddOperation.swift in Sources */,
				CE7B996E28E142A300D56198 /* Errors.swift in Sources */,
				9AD6E7E629C190E7001A1F89 /* yorkie.pb.swift in Sources */,
				9AD11BF32A544353005C84D2 /* TreeEditOperation.swift in Sources */,
				9A232B772A7D0C0F0041C826 /* Dictionary+Extension.swift in Sources */,
				CE3EC96728D30E74009471BC /* CRDTElement.swift in Sources */,
				9ADEC9FB2914D45B006BA331 /* ClientEvent.swift in Sources */,
				CE8BB74B28FE71550020F62A /* Document.swift in Sources */,
				CE8BB74D28FE86020020F62A /* ObjectDataHandler.swift in Sources */,
				9A4DC747292DE2CA00C89478 /* GRPCTypeAlias.swift in Sources */,
				CE8ED31628F55BF7009A5419 /* SetOperation.swift in Sources */,
				9AD6E7E529C190E7001A1F89 /* yorkie.grpc.swift in Sources */,
				CEBC840A2909252000781AE9 /* ElementConverter.swift in Sources */,
				9A4DC73C2922741200C89478 /* IncreaseOperation.swift in Sources */,
				9A4DC745292DD82500C89478 /* YorkieCountable.swift in Sources */,
				CE8ED31C28F56506009A5419 /* RemoveOperation.swift in Sources */,
				CEDDE26E2914EAD00032B16A /* JSONObjectable.swift in Sources */,
			);
			runOnlyForDeploymentPostprocessing = 0;
		};
		96DA808728C5B7B400E2C1DA /* Sources */ = {
			isa = PBXSourcesBuildPhase;
			buildActionMask = 2147483647;
			files = (
				CEA2DA4428F672AD00431B61 /* AddOperationTests.swift in Sources */,
				CE8BB74028FE2F000020F62A /* ChangeContextTests.swift in Sources */,
				CE8ED31F28F566DE009A5419 /* RemoveOperationTests.swift in Sources */,
				CE8BB74128FE2F030020F62A /* CheckpointTests.swift in Sources */,
				9A3CF3EF2966A7370024E3DD /* CRDTTextTests.swift in Sources */,
				CEC631DA28F02BFD00915A85 /* CRDTRootTests.swift in Sources */,
				CE7B998B28E694FC00D56198 /* ElementRHTTests.swift in Sources */,
				9AD6E7E929C19E0A001A1F89 /* DocumentIntegrationTests.swift in Sources */,
				9A8150522967FCD700DFADFB /* Helper.swift in Sources */,
				CE8BB73B28FE2BE90020F62A /* ChangeIDTests.swift in Sources */,
				9A4DC743292B5E0500C89478 /* CounterIntegrationTests.swift in Sources */,
				CE8ED31A28F55F42009A5419 /* SetOperationTests.swift in Sources */,
				CECCCB8428C96CD600544204 /* XCTestCase+Extension.swift in Sources */,
				9A93DB692A67B9C800A0F449 /* TreeIntegrationTests.swift in Sources */,
				9AFB4EBC2A93980A00494401 /* Dictionary+Extension.swift in Sources */,
				9A93DB6B2A67DBE000A0F449 /* IntegrationHelper.swift in Sources */,
				9A30D40429514F150036F732 /* ClientTests.swift in Sources */,
				CE9557CB29066D8C00DF4DFA /* TrieTests.swift in Sources */,
				CEDB32E028EBE6A4004BBA80 /* CRDTObjectTests.swift in Sources */,
				CE370E5C28EEBFA6008FCABD /* RHTTests.swift in Sources */,
				CE8BB73828FE28410020F62A /* ChangeTests.swift in Sources */,
				CE9F6FAE2910FBBA002F776D /* DocumentConcurrentAccessTests.swift in Sources */,
				CEA2DA4D28F6944000431B61 /* StringExtensionsTests.swift in Sources */,
				CEDDE2722914EB5C0032B16A /* YorkieJSONObjectableTests.swift in Sources */,
				9ADA77062A8DF1F2007504FF /* GCTests.swift in Sources */,
				9AB6744D2A525BA800EBD282 /* IndexTreeTests.swift in Sources */,
				CE3EC95F28D2AAA1009471BC /* SplayTreeTests.swift in Sources */,
				CE7B997828E178EF00D56198 /* PrimitiveTests.swift in Sources */,
				CE8BB74628FE5AC40020F62A /* ChangePackTests.swift in Sources */,
				9A4DC73A292273F900C89478 /* CRDTCountTests.swift in Sources */,
				CEF64378290A380000C32B99 /* DocumentTests.swift in Sources */,
				CE7B997C28E2DB5000D56198 /* RGATreeListTests.swift in Sources */,
				9AF55ED1290684BD006B7146 /* ConverterTests.swift in Sources */,
				9A82C47E2A6126570002D09A /* CRDTTreeTests.swift in Sources */,
				9A3CF3ED29666AB30024E3DD /* JSONTextTest.swift in Sources */,
				CE3EC97328D40498009471BC /* CRDTElementTests.swift in Sources */,
				9AEA80DC296FE38D000672FC /* TextIntegrationTests.swift in Sources */,
				CE9557C02902025600DF4DFA /* JSONObjectTests.swift in Sources */,
				CE3EC96E28D3FFF0009471BC /* TimeTicketTests.swift in Sources */,
				CE7B998628E520D600D56198 /* CRDTArrayTests.swift in Sources */,
				9AB38FD42A9337DF006FA879 /* PresenceTests.swift in Sources */,
				CEA2DA4328F672AD00431B61 /* MoveOperationTests.swift in Sources */,
				96DA809128C5B7B400E2C1DA /* GRPCTests.swift in Sources */,
				CEBC84072909130900781AE9 /* JSONArrayTests.swift in Sources */,
				CEC631DE28F4F36100915A85 /* StringEscapingTests.swift in Sources */,
				CE3EC95228D195E4009471BC /* LLRBTreeTests.swift in Sources */,
			);
			runOnlyForDeploymentPostprocessing = 0;
		};
/* End PBXSourcesBuildPhase section */

/* Begin PBXTargetDependency section */
		96DA808E28C5B7B400E2C1DA /* PBXTargetDependency */ = {
			isa = PBXTargetDependency;
			target = 96DA808128C5B7B400E2C1DA /* Yorkie */;
			targetProxy = 96DA808D28C5B7B400E2C1DA /* PBXContainerItemProxy */;
		};
/* End PBXTargetDependency section */

/* Begin XCBuildConfiguration section */
		96DA809428C5B7B400E2C1DA /* Debug */ = {
			isa = XCBuildConfiguration;
			buildSettings = {
				ALWAYS_SEARCH_USER_PATHS = NO;
				CLANG_ANALYZER_NONNULL = YES;
				CLANG_ANALYZER_NUMBER_OBJECT_CONVERSION = YES_AGGRESSIVE;
				CLANG_CXX_LANGUAGE_STANDARD = "gnu++14";
				CLANG_CXX_LIBRARY = "libc++";
				CLANG_ENABLE_MODULES = YES;
				CLANG_ENABLE_OBJC_ARC = YES;
				CLANG_ENABLE_OBJC_WEAK = YES;
				CLANG_WARN_BLOCK_CAPTURE_AUTORELEASING = YES;
				CLANG_WARN_BOOL_CONVERSION = YES;
				CLANG_WARN_COMMA = YES;
				CLANG_WARN_CONSTANT_CONVERSION = YES;
				CLANG_WARN_DEPRECATED_OBJC_IMPLEMENTATIONS = YES;
				CLANG_WARN_DIRECT_OBJC_ISA_USAGE = YES_ERROR;
				CLANG_WARN_DOCUMENTATION_COMMENTS = YES;
				CLANG_WARN_EMPTY_BODY = YES;
				CLANG_WARN_ENUM_CONVERSION = YES;
				CLANG_WARN_INFINITE_RECURSION = YES;
				CLANG_WARN_INT_CONVERSION = YES;
				CLANG_WARN_NON_LITERAL_NULL_CONVERSION = YES;
				CLANG_WARN_OBJC_IMPLICIT_RETAIN_SELF = YES;
				CLANG_WARN_OBJC_LITERAL_CONVERSION = YES;
				CLANG_WARN_OBJC_ROOT_CLASS = YES_ERROR;
				CLANG_WARN_QUOTED_INCLUDE_IN_FRAMEWORK_HEADER = YES;
				CLANG_WARN_RANGE_LOOP_ANALYSIS = YES;
				CLANG_WARN_STRICT_PROTOTYPES = YES;
				CLANG_WARN_SUSPICIOUS_MOVE = YES;
				CLANG_WARN_UNGUARDED_AVAILABILITY = YES_AGGRESSIVE;
				CLANG_WARN_UNREACHABLE_CODE = YES;
				CLANG_WARN__DUPLICATE_METHOD_MATCH = YES;
				COPY_PHASE_STRIP = NO;
				CURRENT_PROJECT_VERSION = 1;
				DEBUG_INFORMATION_FORMAT = dwarf;
				ENABLE_STRICT_OBJC_MSGSEND = YES;
				ENABLE_TESTABILITY = YES;
				GCC_C_LANGUAGE_STANDARD = gnu11;
				GCC_DYNAMIC_NO_PIC = NO;
				GCC_NO_COMMON_BLOCKS = YES;
				GCC_OPTIMIZATION_LEVEL = 0;
				GCC_PREPROCESSOR_DEFINITIONS = (
					"DEBUG=1",
					"$(inherited)",
				);
				GCC_WARN_64_TO_32_BIT_CONVERSION = YES;
				GCC_WARN_ABOUT_RETURN_TYPE = YES_ERROR;
				GCC_WARN_UNDECLARED_SELECTOR = YES;
				GCC_WARN_UNINITIALIZED_AUTOS = YES_AGGRESSIVE;
				GCC_WARN_UNUSED_FUNCTION = YES;
				GCC_WARN_UNUSED_VARIABLE = YES;
				IPHONEOS_DEPLOYMENT_TARGET = 13.0;
				MTL_ENABLE_DEBUG_INFO = INCLUDE_SOURCE;
				MTL_FAST_MATH = YES;
				ONLY_ACTIVE_ARCH = YES;
				SDKROOT = iphoneos;
				SWIFT_ACTIVE_COMPILATION_CONDITIONS = DEBUG;
				SWIFT_OPTIMIZATION_LEVEL = "-Onone";
				VERSIONING_SYSTEM = "apple-generic";
				VERSION_INFO_PREFIX = "";
			};
			name = Debug;
		};
		96DA809528C5B7B400E2C1DA /* Release */ = {
			isa = XCBuildConfiguration;
			buildSettings = {
				ALWAYS_SEARCH_USER_PATHS = NO;
				CLANG_ANALYZER_NONNULL = YES;
				CLANG_ANALYZER_NUMBER_OBJECT_CONVERSION = YES_AGGRESSIVE;
				CLANG_CXX_LANGUAGE_STANDARD = "gnu++14";
				CLANG_CXX_LIBRARY = "libc++";
				CLANG_ENABLE_MODULES = YES;
				CLANG_ENABLE_OBJC_ARC = YES;
				CLANG_ENABLE_OBJC_WEAK = YES;
				CLANG_WARN_BLOCK_CAPTURE_AUTORELEASING = YES;
				CLANG_WARN_BOOL_CONVERSION = YES;
				CLANG_WARN_COMMA = YES;
				CLANG_WARN_CONSTANT_CONVERSION = YES;
				CLANG_WARN_DEPRECATED_OBJC_IMPLEMENTATIONS = YES;
				CLANG_WARN_DIRECT_OBJC_ISA_USAGE = YES_ERROR;
				CLANG_WARN_DOCUMENTATION_COMMENTS = YES;
				CLANG_WARN_EMPTY_BODY = YES;
				CLANG_WARN_ENUM_CONVERSION = YES;
				CLANG_WARN_INFINITE_RECURSION = YES;
				CLANG_WARN_INT_CONVERSION = YES;
				CLANG_WARN_NON_LITERAL_NULL_CONVERSION = YES;
				CLANG_WARN_OBJC_IMPLICIT_RETAIN_SELF = YES;
				CLANG_WARN_OBJC_LITERAL_CONVERSION = YES;
				CLANG_WARN_OBJC_ROOT_CLASS = YES_ERROR;
				CLANG_WARN_QUOTED_INCLUDE_IN_FRAMEWORK_HEADER = YES;
				CLANG_WARN_RANGE_LOOP_ANALYSIS = YES;
				CLANG_WARN_STRICT_PROTOTYPES = YES;
				CLANG_WARN_SUSPICIOUS_MOVE = YES;
				CLANG_WARN_UNGUARDED_AVAILABILITY = YES_AGGRESSIVE;
				CLANG_WARN_UNREACHABLE_CODE = YES;
				CLANG_WARN__DUPLICATE_METHOD_MATCH = YES;
				COPY_PHASE_STRIP = NO;
				CURRENT_PROJECT_VERSION = 1;
				DEBUG_INFORMATION_FORMAT = "dwarf-with-dsym";
				ENABLE_NS_ASSERTIONS = NO;
				ENABLE_STRICT_OBJC_MSGSEND = YES;
				GCC_C_LANGUAGE_STANDARD = gnu11;
				GCC_NO_COMMON_BLOCKS = YES;
				GCC_WARN_64_TO_32_BIT_CONVERSION = YES;
				GCC_WARN_ABOUT_RETURN_TYPE = YES_ERROR;
				GCC_WARN_UNDECLARED_SELECTOR = YES;
				GCC_WARN_UNINITIALIZED_AUTOS = YES_AGGRESSIVE;
				GCC_WARN_UNUSED_FUNCTION = YES;
				GCC_WARN_UNUSED_VARIABLE = YES;
				IPHONEOS_DEPLOYMENT_TARGET = 13.0;
				MTL_ENABLE_DEBUG_INFO = NO;
				MTL_FAST_MATH = YES;
				SDKROOT = iphoneos;
				SWIFT_COMPILATION_MODE = wholemodule;
				SWIFT_OPTIMIZATION_LEVEL = "-O";
				VALIDATE_PRODUCT = YES;
				VERSIONING_SYSTEM = "apple-generic";
				VERSION_INFO_PREFIX = "";
			};
			name = Release;
		};
		96DA809728C5B7B400E2C1DA /* Debug */ = {
			isa = XCBuildConfiguration;
			buildSettings = {
				CLANG_ENABLE_MODULES = YES;
				CODE_SIGN_STYLE = Automatic;
				DEFINES_MODULE = YES;
				DYLIB_COMPATIBILITY_VERSION = 1;
				DYLIB_CURRENT_VERSION = 1;
				DYLIB_INSTALL_NAME_BASE = "@rpath";
				INFOPLIST_FILE = Sources/Info.plist;
				INSTALL_PATH = "$(LOCAL_LIBRARY_DIR)/Frameworks";
				IPHONEOS_DEPLOYMENT_TARGET = 13.0;
				LD_RUNPATH_SEARCH_PATHS = (
					"$(inherited)",
					"@executable_path/Frameworks",
					"@loader_path/Frameworks",
				);
				PRODUCT_BUNDLE_IDENTIFIER = dev.yorkie.Yorkie;
				PRODUCT_NAME = "$(TARGET_NAME:c99extidentifier)";
				SKIP_INSTALL = YES;
				SWIFT_OPTIMIZATION_LEVEL = "-Onone";
				SWIFT_VERSION = 5.0;
				TARGETED_DEVICE_FAMILY = "1,2";
			};
			name = Debug;
		};
		96DA809828C5B7B400E2C1DA /* Release */ = {
			isa = XCBuildConfiguration;
			buildSettings = {
				CLANG_ENABLE_MODULES = YES;
				CODE_SIGN_STYLE = Automatic;
				DEFINES_MODULE = YES;
				DYLIB_COMPATIBILITY_VERSION = 1;
				DYLIB_CURRENT_VERSION = 1;
				DYLIB_INSTALL_NAME_BASE = "@rpath";
				INFOPLIST_FILE = Sources/Info.plist;
				INSTALL_PATH = "$(LOCAL_LIBRARY_DIR)/Frameworks";
				IPHONEOS_DEPLOYMENT_TARGET = 13.0;
				LD_RUNPATH_SEARCH_PATHS = (
					"$(inherited)",
					"@executable_path/Frameworks",
					"@loader_path/Frameworks",
				);
				PRODUCT_BUNDLE_IDENTIFIER = dev.yorkie.Yorkie;
				PRODUCT_NAME = "$(TARGET_NAME:c99extidentifier)";
				SKIP_INSTALL = YES;
				SWIFT_VERSION = 5.0;
				TARGETED_DEVICE_FAMILY = "1,2";
			};
			name = Release;
		};
		96DA809A28C5B7B400E2C1DA /* Debug */ = {
			isa = XCBuildConfiguration;
			buildSettings = {
				ALWAYS_EMBED_SWIFT_STANDARD_LIBRARIES = YES;
				CODE_SIGN_STYLE = Automatic;
				INFOPLIST_FILE = Tests/Info.plist;
				LD_RUNPATH_SEARCH_PATHS = (
					"$(inherited)",
					"@executable_path/Frameworks",
					"@loader_path/Frameworks",
				);
				PRODUCT_BUNDLE_IDENTIFIER = dev.yorkie.YorkieTests;
				PRODUCT_NAME = "$(TARGET_NAME)";
				SWIFT_VERSION = 5.0;
				TARGETED_DEVICE_FAMILY = "1,2";
			};
			name = Debug;
		};
		96DA809B28C5B7B400E2C1DA /* Release */ = {
			isa = XCBuildConfiguration;
			buildSettings = {
				ALWAYS_EMBED_SWIFT_STANDARD_LIBRARIES = YES;
				CODE_SIGN_STYLE = Automatic;
				INFOPLIST_FILE = Tests/Info.plist;
				LD_RUNPATH_SEARCH_PATHS = (
					"$(inherited)",
					"@executable_path/Frameworks",
					"@loader_path/Frameworks",
				);
				PRODUCT_BUNDLE_IDENTIFIER = dev.yorkie.YorkieTests;
				PRODUCT_NAME = "$(TARGET_NAME)";
				SWIFT_VERSION = 5.0;
				TARGETED_DEVICE_FAMILY = "1,2";
			};
			name = Release;
		};
/* End XCBuildConfiguration section */

/* Begin XCConfigurationList section */
		96DA807C28C5B7B400E2C1DA /* Build configuration list for PBXProject "Yorkie" */ = {
			isa = XCConfigurationList;
			buildConfigurations = (
				96DA809428C5B7B400E2C1DA /* Debug */,
				96DA809528C5B7B400E2C1DA /* Release */,
			);
			defaultConfigurationIsVisible = 0;
			defaultConfigurationName = Release;
		};
		96DA809628C5B7B400E2C1DA /* Build configuration list for PBXNativeTarget "Yorkie" */ = {
			isa = XCConfigurationList;
			buildConfigurations = (
				96DA809728C5B7B400E2C1DA /* Debug */,
				96DA809828C5B7B400E2C1DA /* Release */,
			);
			defaultConfigurationIsVisible = 0;
			defaultConfigurationName = Release;
		};
		96DA809928C5B7B400E2C1DA /* Build configuration list for PBXNativeTarget "YorkieTests" */ = {
			isa = XCConfigurationList;
			buildConfigurations = (
				96DA809A28C5B7B400E2C1DA /* Debug */,
				96DA809B28C5B7B400E2C1DA /* Release */,
			);
			defaultConfigurationIsVisible = 0;
			defaultConfigurationName = Release;
		};
/* End XCConfigurationList section */

/* Begin XCRemoteSwiftPackageReference section */
		9A5D9DDA2A710FB40096C40C /* XCRemoteSwiftPackageReference "Semaphore" */ = {
			isa = XCRemoteSwiftPackageReference;
			repositoryURL = "https://github.com/groue/Semaphore.git";
			requirement = {
				kind = upToNextMajorVersion;
				minimumVersion = 0.0.8;
			};
		};
		9A6399A5294C7E1E00BF27F5 /* XCRemoteSwiftPackageReference "swift-log" */ = {
			isa = XCRemoteSwiftPackageReference;
			repositoryURL = "https://github.com/apple/swift-log.git";
			requirement = {
				kind = upToNextMajorVersion;
				minimumVersion = 1.4.0;
			};
		};
		CEEB17E628C84D6A004988DD /* XCRemoteSwiftPackageReference "grpc-swift" */ = {
			isa = XCRemoteSwiftPackageReference;
			repositoryURL = "https://github.com/grpc/grpc-swift.git";
			requirement = {
				kind = upToNextMajorVersion;
				minimumVersion = 1.13.0;
			};
		};
		CEEB17E928C84D7B004988DD /* XCRemoteSwiftPackageReference "swift-protobuf" */ = {
			isa = XCRemoteSwiftPackageReference;
			repositoryURL = "https://github.com/apple/swift-protobuf.git";
			requirement = {
				kind = upToNextMajorVersion;
				minimumVersion = 1.19.0;
			};
		};
/* End XCRemoteSwiftPackageReference section */

/* Begin XCSwiftPackageProductDependency section */
		9A5D9DDB2A710FB40096C40C /* Semaphore */ = {
			isa = XCSwiftPackageProductDependency;
			package = 9A5D9DDA2A710FB40096C40C /* XCRemoteSwiftPackageReference "Semaphore" */;
			productName = Semaphore;
		};
		9A6399A6294C7E1E00BF27F5 /* Logging */ = {
			isa = XCSwiftPackageProductDependency;
			package = 9A6399A5294C7E1E00BF27F5 /* XCRemoteSwiftPackageReference "swift-log" */;
			productName = Logging;
		};
		CEEB17E728C84D6A004988DD /* GRPC */ = {
			isa = XCSwiftPackageProductDependency;
			package = CEEB17E628C84D6A004988DD /* XCRemoteSwiftPackageReference "grpc-swift" */;
			productName = GRPC;
		};
		CEEB17EA28C84D7B004988DD /* SwiftProtobuf */ = {
			isa = XCSwiftPackageProductDependency;
			package = CEEB17E928C84D7B004988DD /* XCRemoteSwiftPackageReference "swift-protobuf" */;
			productName = SwiftProtobuf;
		};
/* End XCSwiftPackageProductDependency section */
	};
	rootObject = 96DA807928C5B7B400E2C1DA /* Project object */;
}<|MERGE_RESOLUTION|>--- conflicted
+++ resolved
@@ -369,10 +369,7 @@
 				9A93DB682A67B9C800A0F449 /* TreeIntegrationTests.swift */,
 				9A93DB6A2A67DBE000A0F449 /* IntegrationHelper.swift */,
 				9AB38FD32A9337DF006FA879 /* PresenceTests.swift */,
-<<<<<<< HEAD
-=======
 				9ADA77052A8DF1F2007504FF /* GCTests.swift */,
->>>>>>> 35b77a18
 			);
 			path = Integration;
 			sourceTree = "<group>";
