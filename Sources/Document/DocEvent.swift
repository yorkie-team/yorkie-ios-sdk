/*
 * Copyright 2022 The Yorkie Authors. All rights reserved.
 *
 * Licensed under the Apache License, Version 2.0 (the "License");
 * you may not use this file except in compliance with the License.
 * You may obtain a copy of the License at
 *
 *     http://www.apache.org/licenses/LICENSE-2.0
 *
 * Unless required by applicable law or agreed to in writing, software
 * distributed under the License is distributed on an "AS IS" BASIS,
 * WITHOUT WARRANTIES OR CONDITIONS OF ANY KIND, either express or implied.
 * See the License for the specific language governing permissions and
 * limitations under the License.
 */

import Foundation

/**
 * `DocEventType` is document event types
 */
public enum DocEventType: String {
    /**
     * snapshot event type
     */
    case snapshot
    /**
     * local document change event type
     */
    case localChange = "local-change"
    /**
     * remote document change event type
     */
    case remoteChange = "remote-change"
}

/**
 * An event that occurs in ``Document``. It can be delivered
 * using ``Document/eventStream``.
 */
public protocol DocEvent {
    var type: DocEventType { get }
}

/**
 * `SnapshotEvent` is an event that occurs when a snapshot is received from
 * the server.
 *
 */
public struct SnapshotEvent: DocEvent {
    /**
     * ``DocEventType.snapshot``
     */
    public let type: DocEventType = .snapshot
    /**
     * SnapshotEvent type
     */
    public var value: Data
}

<<<<<<< HEAD
protocol ChangeEventable: DocEvent {
    var type: DocEventType { get }
    var value: ChangeInfo { get }
=======
protocol ChangeEvent: DocEvent {
    var type: DocEventType { get }
    var value: [ChangeInfo] { get }
>>>>>>> b6424dc1
}

/**
 * `ChangeInfo` represents the modifications made during a document update
 * and the message passed.
 */
public struct ChangeInfo {
    public let message: String
    public let operations: [any OperationInfo]
    public let actorID: ActorID?
}

/**
 * `LocalChangeEvent` is an event that occurs when the document is changed
 * by local changes.
 *
 */
<<<<<<< HEAD
public struct LocalChangeEvent: ChangeEventable {
=======
public struct LocalChangeEvent: ChangeEvent {
>>>>>>> b6424dc1
    /**
     * ``DocEventType/localChange``
     */
    public let type: DocEventType = .localChange
    /**
     * LocalChangeEvent type
     */
<<<<<<< HEAD
    public var value: ChangeInfo
=======
    public var value: [ChangeInfo]
>>>>>>> b6424dc1
}

/**
 * `RemoteChangeEvent` is an event that occurs when the document is changed
 * by remote changes.
 *
 */
<<<<<<< HEAD
public struct RemoteChangeEvent: ChangeEventable {
=======
public struct RemoteChangeEvent: ChangeEvent {
>>>>>>> b6424dc1
    /**
     * ``DocEventType/remoteChange``
     */
    public let type: DocEventType = .remoteChange
    /**
     * RemoteChangeEvent type
     */
<<<<<<< HEAD
    public var value: ChangeInfo
=======
    public var value: [ChangeInfo]
>>>>>>> b6424dc1
}<|MERGE_RESOLUTION|>--- conflicted
+++ resolved
@@ -58,15 +58,9 @@
     public var value: Data
 }
 
-<<<<<<< HEAD
-protocol ChangeEventable: DocEvent {
+protocol ChangeEvent: DocEvent {
     var type: DocEventType { get }
     var value: ChangeInfo { get }
-=======
-protocol ChangeEvent: DocEvent {
-    var type: DocEventType { get }
-    var value: [ChangeInfo] { get }
->>>>>>> b6424dc1
 }
 
 /**
@@ -84,11 +78,7 @@
  * by local changes.
  *
  */
-<<<<<<< HEAD
-public struct LocalChangeEvent: ChangeEventable {
-=======
 public struct LocalChangeEvent: ChangeEvent {
->>>>>>> b6424dc1
     /**
      * ``DocEventType/localChange``
      */
@@ -96,11 +86,7 @@
     /**
      * LocalChangeEvent type
      */
-<<<<<<< HEAD
     public var value: ChangeInfo
-=======
-    public var value: [ChangeInfo]
->>>>>>> b6424dc1
 }
 
 /**
@@ -108,11 +94,7 @@
  * by remote changes.
  *
  */
-<<<<<<< HEAD
-public struct RemoteChangeEvent: ChangeEventable {
-=======
 public struct RemoteChangeEvent: ChangeEvent {
->>>>>>> b6424dc1
     /**
      * ``DocEventType/remoteChange``
      */
@@ -120,9 +102,5 @@
     /**
      * RemoteChangeEvent type
      */
-<<<<<<< HEAD
     public var value: ChangeInfo
-=======
-    public var value: [ChangeInfo]
->>>>>>> b6424dc1
 }