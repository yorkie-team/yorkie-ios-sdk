--- conflicted
+++ resolved
@@ -487,7 +487,7 @@
         "[\(self.key)]"
     }
 
-    func publishPresenceEvent(_ eventType: DocEventType, _ peerActorID: ActorID? = nil, _ presence: PresenceData? = nil) {
+    func publishPresenceEvent(_ eventType: DocEventType, _ peerActorID: ActorID? = nil, _ presence: [String: Any]? = nil) {
         switch eventType {
         case .initialized:
             self.publish(InitializedEvent(value: self.getPresences()))
@@ -622,13 +622,8 @@
         guard self.status == .attached, let id = self.changeID.getActorID() else {
             return nil
         }
-<<<<<<< HEAD
 
         return self.presences[id]?.mapValues { $0.toJSONObject }
-=======
-        
-        return self.presences[id]
->>>>>>> 1569be8a
     }
 
     /**
