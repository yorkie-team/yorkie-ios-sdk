/*
 * Copyright 2022 The Yorkie Authors. All rights reserved.
 *
 * Licensed under the Apache License, Version 2.0 (the "License")
 * you may not use this file except in compliance with the License.
 * You may obtain a copy of the License at
 *
 *     http://www.apache.org/licenses/LICENSE-2.0
 *
 * Unless required by applicable law or agreed to in writing, software
 * distributed under the License is distributed on an "AS IS" BASIS,
 * WITHOUT WARRANTIES OR CONDITIONS OF ANY KIND, either express or implied.
 * See the License for the specific language governing permissions and
 * limitations under the License.
 */

import Combine
import Foundation

/**
 * `DocumentStatus` represents the status of the document.
 */
public enum DocumentStatus: String {
    /**
     * Detached means that the document is not attached to the client.
     * The actor of the ticket is created without being assigned.
     */
    case detached

    /**
     * Attached means that this document is attached to the client.
     * The actor of the ticket is created with being assigned by the client.
     */
    case attached

    /**
     * Removed means that this document is removed. If the document is removed,
     * it cannot be edited.
     */
    case removed
}

public typealias DocumentKey = String
public typealias DocumentID = String

public enum PresenceSubscriptionType: String {
    case presence
    case myPresence
    case others
}

/**
 * A CRDT-based data type. We can representing the model
 * of the application. And we can edit it even while offline.
 *
 */
public actor Document {
    typealias SubscribeCallback = (DocEvent) -> Void

    private let key: DocumentKey
    private(set) var status: DocumentStatus
    private var changeID: ChangeID
    var checkpoint: Checkpoint
    private var localChanges: [Change]

    private var root: CRDTRoot
    private var clone: (root: CRDTRoot, presences: [ActorID: PresenceData])?

    private var defaultSubscribeCallback: SubscribeCallback?
    private var subscribeCallbacks: [String: SubscribeCallback]
<<<<<<< HEAD
    private var presenceSubscribeCallback: [String: SubscribeCallback]
=======
    private var peersSubscribeCallback: SubscribeCallback?
>>>>>>> 5654bb48

    /**
     * `onlineClients` is a set of client IDs that are currently online.
     */
    public var onlineClients: Set<ActorID>

    /**
     * `presences` is a map of client IDs to their presence information.
     */
    private var presences: [ActorID: PresenceData]

    public init(key: String) {
        self.key = key
        self.status = .detached
        self.root = CRDTRoot()
        self.changeID = ChangeID.initial
        self.checkpoint = Checkpoint.initial
        self.localChanges = []
        self.subscribeCallbacks = [:]
<<<<<<< HEAD
        self.presenceSubscribeCallback = [:]
=======
>>>>>>> 5654bb48
        self.onlineClients = Set<ActorID>()
        self.presences = [:]
    }

    /**
     * `update` executes the given updater to update this document.
     */
    public func update(_ updater: (_ root: JSONObject, _ presence: inout Presence) throws -> Void, _ message: String? = nil) throws {
        guard self.status != .removed else {
            throw YorkieError.documentRemoved(message: "\(self) is removed.")
        }

        let clone = self.cloned
        let context = ChangeContext(id: self.changeID.next(), root: clone.root, message: message)

        guard let actorID = self.changeID.getActorID() else {
            throw YorkieError.unexpected(message: "actor ID is null.")
        }
<<<<<<< HEAD

        let proxy = JSONObject(target: clone.root.object, context: context)

        if self.presences[actorID] == nil {
            self.clone?.presences[actorID] = [:]
        }

        var presence = Presence(changeContext: context, presence: self.clone?.presences[actorID] ?? [:])

        try updater(proxy, &presence)

=======

        let proxy = JSONObject(target: clone.root.object, context: context)

        if self.presences[actorID] == nil {
            self.clone?.presences[actorID] = [:]
        }

        var presence = Presence(changeContext: context, presence: self.clone?.presences[actorID] ?? [:])

        try updater(proxy, &presence)

>>>>>>> 5654bb48
        self.clone?.presences[actorID] = presence.presence

        if context.hasChange {
            Logger.trace("trying to update a local change: \(self.toJSON())")

            let change = context.getChange()
            let opInfos = (try? change.execute(root: self.root, presences: &self.presences)) ?? []
            self.localChanges.append(change)
            self.changeID = change.id

            if change.hasOperations {
                let changeInfo = ChangeInfo(message: change.message ?? "",
                                            operations: opInfos,
                                            actorID: change.id.getActorID())
                let changeEvent = LocalChangeEvent(value: changeInfo)
                self.processDocEvent(changeEvent)
            }

            if change.presenceChange != nil, let presence = self.presences[actorID] {
<<<<<<< HEAD
                self.processDocEvent(PresenceChangedEvent(value: (actorID, presence)))
=======
                let peerChangedInfo = PeersChangedValue.presenceChanged(peer: (actorID, presence))
                let peerChangedEvent = PeersChangedEvent(value: peerChangedInfo)
                self.processDocEvent(peerChangedEvent)
>>>>>>> 5654bb48
            }

            Logger.trace("after update a local change: \(self.toJSON())")
        }
    }

    /**
     * `subscribe` registers a callback to subscribe to events on the document.
     * The callback will be called when the targetPath or any of its nested values change.
     */
    public func subscribe(_ targetPath: String? = nil, _ callback: @escaping (DocEvent) -> Void) {
        if let targetPath {
            self.subscribeCallbacks[targetPath] = callback
        } else {
            self.defaultSubscribeCallback = callback
        }
    }

    /**
<<<<<<< HEAD
     * `subscribePresence` registers a callback to subscribe to events on the document.
     * The callback will be called when the targetPath or any of its nested values change.
     */
    public func subscribePresence(_ type: PresenceSubscriptionType = .presence, _ callback: @escaping (DocEvent) -> Void) {
        self.presenceSubscribeCallback[type.rawValue] = callback
=======
     * `subscribePeers` registers a callback to subscribe to events on the document.
     * The callback will be called when the targetPath or any of its nested values change.
     */
    public func subscribePeers(_ callback: @escaping (DocEvent) -> Void) {
        self.peersSubscribeCallback = callback
>>>>>>> 5654bb48
    }

    /**
     * `unsubscribe` unregisters a callback to subscribe to events on the document.
     */
    public func unsubscribe(_ targetPath: String? = nil) {
        if let targetPath {
            self.subscribeCallbacks[targetPath] = nil
        } else {
            self.defaultSubscribeCallback = nil
        }
    }

    /**
<<<<<<< HEAD
     * `unsubscribePresence` unregisters a callback to subscribe to events on the document.
     */
    public func unsubscribePresence(_ type: PresenceSubscriptionType = .presence) {
        self.presenceSubscribeCallback.removeValue(forKey: type.rawValue)
=======
     * `unsubscribePeers` unregisters a callback to subscribe to events on the document.
     */
    public func unsubscribePeers() {
        self.peersSubscribeCallback = nil
>>>>>>> 5654bb48
    }

    /**
     * `applyChangePack` applies the given change pack into this document.
     * 1. Remove local changes applied to server.
     * 2. Update the checkpoint.
     * 3. Do Garbage collection.
     *
     * - Parameter pack: change pack
     */
    func applyChangePack(_ pack: ChangePack) throws {
        if let snapshot = pack.getSnapshot() {
            try self.applySnapshot(pack.getCheckpoint().getServerSeq(), snapshot)
        } else if pack.hasChanges() {
            try self.applyChanges(pack.getChanges())
        }

        // 01. Remove local changes applied to server.
        while let change = self.localChanges.first, change.id.getClientSeq() <= pack.getCheckpoint().getClientSeq() {
            self.localChanges.removeFirst()
        }

        // 02. Update the checkpoint.
        self.checkpoint.forward(other: pack.getCheckpoint())

        // 03. Do Garbage collection.
        if let ticket = pack.getMinSyncedTicket() {
            self.garbageCollect(lessThanOrEqualTo: ticket)
        }

        // 04. Update the status.
        if pack.isRemoved {
            self.setStatus(.removed)
        }

        Logger.trace("\(self.root.toJSON())")
    }

    /**
     * `hasLocalChanges` returns whether this document has local changes or not.
     *
     */
    func hasLocalChanges() -> Bool {
        return self.localChanges.isEmpty == false
    }

    /**
     * `ensureClone` make a clone of root.
     */
    var cloned: (root: CRDTRoot, presences: [ActorID: PresenceData]) {
        if let clone = self.clone {
            return clone
        }

        self.clone = (self.root.deepcopy(), self.presences)

        return self.clone!
    }

    /**
     * `createChangePack` create change pack of the local changes to send to the
     * remote server.
     *
     */
    func createChangePack(_ forceToRemoved: Bool = false) -> ChangePack {
        let changes = self.localChanges
        let checkpoint = self.checkpoint.increasedClientSeq(by: UInt32(changes.count))
        return ChangePack(key: self.key, checkpoint: checkpoint, isRemoved: forceToRemoved ? true : self.status == .removed, changes: changes)
    }

    /**
     * `setActor` sets actor into this document. This is also applied in the local
     * changes the document has.
     *
     */
    func setActor(_ actorID: ActorID) {
        let changes = self.localChanges.map {
            var new = $0
            new.setActor(actorID)
            return new
        }

        self.localChanges = changes

        self.changeID.setActor(actorID)

        // TODOs also apply into root.
    }

    /**
     * `getKey` returns the key of this document.
     *
     */
    nonisolated func getKey() -> String {
        return self.key
    }

    /**
     * `getCloneRoot` return clone object.
     */
    func getCloneRoot() -> CRDTObject? {
        return self.clone?.root.object
    }

    /**
     * `getRoot` returns a new proxy of cloned root.
     */
    public func getRoot() -> JSONObject {
        let clone = self.cloned
        let context = ChangeContext(id: self.changeID.next(), root: clone.root)

        return JSONObject(target: clone.root.object, context: context)
    }

    /**
     * `garbageCollect` purges elements that were removed before the given time.
     *
     */
    @discardableResult
    func garbageCollect(lessThanOrEqualTo ticket: TimeTicket) -> Int {
        if let clone = self.clone {
            clone.root.garbageCollect(lessThanOrEqualTo: ticket)
        }
        return self.root.garbageCollect(lessThanOrEqualTo: ticket)
    }

    /**
     * `getRootObject` returns root object.
     *
     */
    func getRootObject() -> CRDTObject {
        return self.root.object
    }

    /**
     * `getGarbageLength` returns the length of elements should be purged.
     *
     */
    func getGarbageLength() -> Int {
        return self.root.garbageLength
    }

    /**
     * `toJSON` returns the JSON encoding of this array.
     */
    public func toJSON() -> String {
        return self.root.toJSON()
    }

    /**
     * `toSortedJSON` returns the sorted JSON encoding of this array.
     */
    public func toSortedJSON() -> String {
        return self.root.debugDescription
    }

    /**
     * `applySnapshot` applies the given snapshot into this document.
     */
    public func applySnapshot(_ serverSeq: Int64, _ snapshot: Data) throws {
        let (root, presences) = try Converter.bytesToSnapshot(bytes: snapshot)
        self.root = CRDTRoot(rootObject: root)
        self.presences = presences
        self.changeID = self.changeID.syncLamport(with: serverSeq)

        // drop clone because it is contaminated.
        self.clone = nil

        let snapshotEvent = SnapshotEvent(value: snapshot)
        self.processDocEvent(snapshotEvent)
    }

    /**
     * `applyChanges` applies the given changes into this document.
     */
    public func applyChanges(_ changes: [Change]) throws {
        Logger.debug(
            """
            trying to apply \(changes.count) remote changes.
            elements:\(self.root.elementMapSize),
            removeds:\(self.root.removedElementSetSize)
            """)

        Logger.trace(changes.map { "\($0.id.toTestString)\t\($0.toTestString)" }.joined(separator: "\n"))

        let clone = self.cloned
<<<<<<< HEAD

        for change in changes {
            try change.execute(root: clone.root, presences: &self.clone!.presences)

            var changeInfo: ChangeInfo?
            var docEvent: DocEvent?

            guard let actorID = change.id.getActorID() else {
                throw YorkieError.unexpected(message: "ActorID is null")
            }

            if case .put(let presence) = change.presenceChange {
                if self.onlineClients.contains(actorID) {
                    let peer = (actorID, presence)

                    if self.presences[actorID] != nil {
                        docEvent = PresenceChangedEvent(value: peer)
                    } else {
                        docEvent = WatchedEvent(value: peer)
=======

        for change in changes {
            try change.execute(root: clone.root, presences: &self.clone!.presences)
        }

        for change in changes {
            var updates: (changeInfo: ChangeInfo?, peer: PeersChangedValue?)

            guard let actorID = change.id.getActorID() else {
                throw YorkieError.unexpected(message: "ActorID is null")
            }

            if case .put(let presence) = change.presenceChange {
                if self.onlineClients.contains(actorID) {
                    let peer = (actorID, presence)

                    if self.presences[actorID] != nil {
                        updates.peer = PeersChangedValue.presenceChanged(peer: peer)
                    } else {
                        updates.peer = PeersChangedValue.watched(peer: peer)
>>>>>>> 5654bb48
                    }
                }
            }

            let opInfos = try change.execute(root: self.root, presences: &self.presences)

            if change.hasOperations {
<<<<<<< HEAD
                changeInfo = ChangeInfo(message: change.message ?? "", operations: opInfos, actorID: actorID)
            }

            // DocEvent should be emitted synchronously with applying changes.
            // This is because 3rd party model should be synced with the Document
            // after RemoteChange event is emitted. If the event is emitted
            // asynchronously, the model can be changed and breaking consistency.
            if let info = changeInfo {
                let remoteChangeEvent = RemoteChangeEvent(value: info)
                self.processDocEvent(remoteChangeEvent)
            }

            if let docEvent = docEvent {
                self.processDocEvent(docEvent)
            }

=======
                updates.changeInfo = ChangeInfo(message: change.message ?? "", operations: opInfos, actorID: actorID)
            }

            // NOTE: RemoteChange event should be emitted synchronously with
            // applying changes. This is because 3rd party model should be synced
            // with the Document after RemoteChange event is emitted. If the event
            // is emitted asynchronously, the model can be changed and breaking
            // consistency.
            if let info = updates.changeInfo {
                let remoteChangeEvent = RemoteChangeEvent(value: info)
                self.processDocEvent(remoteChangeEvent)
            }

            if let peer = updates.peer {
                let peerChangedEvent = PeersChangedEvent(value: peer)
                self.processDocEvent(peerChangedEvent)
            }

>>>>>>> 5654bb48
            self.changeID = self.changeID.syncLamport(with: change.id.getLamport())
        }

        Logger.debug(
            """
            after appling \(changes.count) remote changes.
            elements:\(self.root.elementMapSize),
            removeds:\(self.root.removedElementSetSize)
            """
        )
    }

    /**
     * `getValueByPath` returns the JSONElement corresponding to the given path.
     */
    public func getValueByPath(_ path: String) throws -> Any? {
        guard path.starts(with: JSONObject.rootKey) else {
            throw YorkieError.unexpected(message: "The path must start with \(JSONObject.rootKey)")
        }

        let rootObject = self.getRoot()

        if path == JSONObject.rootKey {
            return rootObject
        }

        var subPath = path
        subPath.removeFirst(JSONObject.rootKey.count) // remove root path("$")

        let keySeparator = JSONObject.keySeparator

        guard subPath.starts(with: keySeparator) else {
            throw YorkieError.unexpected(message: "Invalid path.")
        }

        subPath.removeFirst(keySeparator.count)

        return rootObject.get(keyPath: subPath)
    }

    private func createPaths(change: Change) -> [String] {
        let pathTrie = Trie<String>(value: "$")
        for op in change.operations {
            let createdAt = op.effectedCreatedAt
            if var subPaths = try? self.root.createSubPaths(createdAt: createdAt), subPaths.isEmpty == false {
                subPaths.removeFirst()
                pathTrie.insert(values: subPaths)
            }
        }
        return pathTrie.findPrefixes().map { $0.joined(separator: ".") }
    }

    public func setStatus(_ status: DocumentStatus) {
        self.status = status
    }

    public nonisolated var debugDescription: String {
        "[\(self.key)]"
    }

    /**
     * `publish` triggers an event in this document, which can be received by
     * callback functions from document.subscribe().
     */
<<<<<<< HEAD
    func publish(_ eventType: DocEventType, _ peerActorID: ActorID?) {
        switch eventType {
        case .initialized:
            self.processDocEvent(InitializedEvent(value: self.getPresences()))
        case .watched:
            if let peerActorID, let presence = self.getPresence(peerActorID) {
                self.processDocEvent(WatchedEvent(value: (peerActorID, presence)))
            }
        case .unwatched:
            if let peerActorID {
                self.processDocEvent(UnwatchedEvent(value: peerActorID))
            }
        default:
            break
        }
    }

    private func processDocEvent(_ event: DocEvent) {
        let presenceEvents: [DocEventType] = [.initialized, .watched, .unwatched, .presenceChanged]

        if presenceEvents.contains(event.type) {
            self.presenceSubscribeCallback[PresenceSubscriptionType.presence.rawValue]?(event)

            if let id = self.changeID.getActorID() {
                var isMine = false
                var isOthers = false

                if event is InitializedEvent {
                    isMine = true
                } else if event is WatchedEvent {
                    isOthers = true
                } else if event is UnwatchedEvent {
                    isOthers = true
                } else if let event = event as? PresenceChangedEvent {
                    if event.value.clientID == id {
                        isMine = true
                    } else {
                        isOthers = true
                    }
                }

                if isMine {
                    self.presenceSubscribeCallback[PresenceSubscriptionType.myPresence.rawValue]?(event)
                }

                if isOthers {
                    self.presenceSubscribeCallback[PresenceSubscriptionType.others.rawValue]?(event)
                }
            }
        } else {
            if event.type != .snapshot {
                if let event = event as? ChangeEvent {
                    var operations = [String: [any OperationInfo]]()

                    event.value.operations.forEach { operationInfo in
                        self.subscribeCallbacks.keys.forEach { targetPath in
                            if self.isSameElementOrChildOf(operationInfo.path, targetPath) {
                                if operations[targetPath] == nil {
                                    operations[targetPath] = [any OperationInfo]()
                                }
                                operations[targetPath]?.append(operationInfo)
                            }
                        }
                    }

                    operations.forEach { key, value in
                        let info = ChangeInfo(message: event.value.message, operations: value, actorID: event.value.actorID)

                        self.subscribeCallbacks[key]?(event.type == .localChange ? LocalChangeEvent(value: info) : RemoteChangeEvent(value: info))
                    }
                }
            } else {
                self.subscribeCallbacks["$"]?(event)
            }

            self.defaultSubscribeCallback?(event)
        }
    }

    private func isSameElementOrChildOf(_ elem: String, _ parent: String) -> Bool {
        if parent == elem {
            return true
        }

        let nodePath = elem.components(separatedBy: ".")
        let targetPath = parent.components(separatedBy: ".")

        var result = true

        for (index, path) in targetPath.enumerated() where path != nodePath[safe: index] {
            result = false
=======
    func publish(_ eventType: PeersChangedEventType, _ peerActorID: ActorID?) {
        switch eventType {
        case .initialized:
            self.processDocEvent(PeersChangedEvent(value: .initialized(peers: self.getPresences())))
        case .watched:
            if let peerActorID, let presence = self.getPresence(peerActorID) {
                self.processDocEvent(PeersChangedEvent(value: .watched(peer: (peerActorID, presence))))
            }
        case .unwatched:
            if let peerActorID {
                self.processDocEvent(PeersChangedEvent(value: .unwatched(peer: (peerActorID, [:]))))
            }
        default:
            break
>>>>>>> 5654bb48
        }
    }

    /**
     * `setOnlineClients` sets the given online client set.
     */
    func setOnlineClients(_ onlineClients: Set<ActorID>) {
        self.onlineClients = onlineClients
    }

    /**
     * `addOnlineClient` adds the given clientID into the online client set.
     */
    func addOnlineClient(_ clientID: ActorID) {
        self.onlineClients.insert(clientID)
    }

    /**
     * `removeOnlineClient` removes the clientID from the online client set.
     */
    func removeOnlineClient(_ clientID: ActorID) {
        self.onlineClients.remove(clientID)
    }

    /**
     * `hasPresence` returns whether the given clientID has a presence or not.
     */
    public func hasPresence(_ clientID: ActorID) -> Bool {
        self.presences[clientID] != nil
    }

    /**
     * `getMyPresence` returns the presence of the current client.
     */
    public func getMyPresence() -> PresenceData? {
        guard self.status == .attached, let id = self.changeID.getActorID() else {
            return nil
        }

        return self.presences[id]
    }

    /**
     * `getPresence` returns the presence of the given clientID.
     */
    public func getPresence(_ clientID: ActorID) -> PresenceData? {
        self.presences[clientID]
    }

    /**
     * `getPresences` returns the presences of online clients.
     */
    public func getPresences() -> [PeerElement] {
        var presences = [PeerElement]()

        for clientID in self.onlineClients {
            if let presence = self.presences[clientID] {
                presences.append((clientID, presence))
            }
        }

<<<<<<< HEAD
=======
        self.defaultSubscribeCallback?(event)

        if event.type == .peersChanged {
            self.peersSubscribeCallback?(event)
        }
    }

    private func isSameElementOrChildOf(_ elem: String, _ parent: String) -> Bool {
        if parent == elem {
            return true
        }

        let nodePath = elem.components(separatedBy: ".")
        let targetPath = parent.components(separatedBy: ".")

        var result = true

        for (index, path) in targetPath.enumerated() where path != nodePath[safe: index] {
            result = false
        }

        return result
    }

    /**
     * `setOnlineClients` sets the given online client set.
     */
    func setOnlineClients(_ onlineClients: Set<ActorID>) {
        self.onlineClients = onlineClients
    }

    /**
     * `addOnlineClient` adds the given clientID into the online client set.
     */
    func addOnlineClient(_ clientID: ActorID) {
        self.onlineClients.insert(clientID)
    }

    /**
     * `removeOnlineClient` removes the clientID from the online client set.
     */
    func removeOnlineClient(_ clientID: ActorID) {
        self.onlineClients.remove(clientID)
    }

    /**
     * `hasPresence` returns whether the given clientID has a presence or not.
     */
    public func hasPresence(_ clientID: ActorID) -> Bool {
        self.presences[clientID] != nil
    }

    /**
     * `getPresence` returns the presence of the given clientID.
     */
    public func getPresence(_ clientID: ActorID) -> PresenceData? {
        self.presences[clientID]
    }

    /**
     * `getPresences` returns the presences of online clients.
     */
    public func getPresences() -> [PeerElement] {
        var presences = [PeerElement]()

        for clientID in self.onlineClients {
            if let presence = self.presences[clientID] {
                presences.append((clientID, presence))
            }
        }

>>>>>>> 5654bb48
        return presences
    }
}<|MERGE_RESOLUTION|>--- conflicted
+++ resolved
@@ -68,11 +68,7 @@
 
     private var defaultSubscribeCallback: SubscribeCallback?
     private var subscribeCallbacks: [String: SubscribeCallback]
-<<<<<<< HEAD
     private var presenceSubscribeCallback: [String: SubscribeCallback]
-=======
-    private var peersSubscribeCallback: SubscribeCallback?
->>>>>>> 5654bb48
 
     /**
      * `onlineClients` is a set of client IDs that are currently online.
@@ -92,10 +88,7 @@
         self.checkpoint = Checkpoint.initial
         self.localChanges = []
         self.subscribeCallbacks = [:]
-<<<<<<< HEAD
         self.presenceSubscribeCallback = [:]
-=======
->>>>>>> 5654bb48
         self.onlineClients = Set<ActorID>()
         self.presences = [:]
     }
@@ -114,7 +107,6 @@
         guard let actorID = self.changeID.getActorID() else {
             throw YorkieError.unexpected(message: "actor ID is null.")
         }
-<<<<<<< HEAD
 
         let proxy = JSONObject(target: clone.root.object, context: context)
 
@@ -126,19 +118,6 @@
 
         try updater(proxy, &presence)
 
-=======
-
-        let proxy = JSONObject(target: clone.root.object, context: context)
-
-        if self.presences[actorID] == nil {
-            self.clone?.presences[actorID] = [:]
-        }
-
-        var presence = Presence(changeContext: context, presence: self.clone?.presences[actorID] ?? [:])
-
-        try updater(proxy, &presence)
-
->>>>>>> 5654bb48
         self.clone?.presences[actorID] = presence.presence
 
         if context.hasChange {
@@ -158,13 +137,7 @@
             }
 
             if change.presenceChange != nil, let presence = self.presences[actorID] {
-<<<<<<< HEAD
                 self.processDocEvent(PresenceChangedEvent(value: (actorID, presence)))
-=======
-                let peerChangedInfo = PeersChangedValue.presenceChanged(peer: (actorID, presence))
-                let peerChangedEvent = PeersChangedEvent(value: peerChangedInfo)
-                self.processDocEvent(peerChangedEvent)
->>>>>>> 5654bb48
             }
 
             Logger.trace("after update a local change: \(self.toJSON())")
@@ -184,19 +157,11 @@
     }
 
     /**
-<<<<<<< HEAD
      * `subscribePresence` registers a callback to subscribe to events on the document.
      * The callback will be called when the targetPath or any of its nested values change.
      */
     public func subscribePresence(_ type: PresenceSubscriptionType = .presence, _ callback: @escaping (DocEvent) -> Void) {
         self.presenceSubscribeCallback[type.rawValue] = callback
-=======
-     * `subscribePeers` registers a callback to subscribe to events on the document.
-     * The callback will be called when the targetPath or any of its nested values change.
-     */
-    public func subscribePeers(_ callback: @escaping (DocEvent) -> Void) {
-        self.peersSubscribeCallback = callback
->>>>>>> 5654bb48
     }
 
     /**
@@ -211,17 +176,10 @@
     }
 
     /**
-<<<<<<< HEAD
      * `unsubscribePresence` unregisters a callback to subscribe to events on the document.
      */
     public func unsubscribePresence(_ type: PresenceSubscriptionType = .presence) {
         self.presenceSubscribeCallback.removeValue(forKey: type.rawValue)
-=======
-     * `unsubscribePeers` unregisters a callback to subscribe to events on the document.
-     */
-    public func unsubscribePeers() {
-        self.peersSubscribeCallback = nil
->>>>>>> 5654bb48
     }
 
     /**
@@ -408,7 +366,6 @@
         Logger.trace(changes.map { "\($0.id.toTestString)\t\($0.toTestString)" }.joined(separator: "\n"))
 
         let clone = self.cloned
-<<<<<<< HEAD
 
         for change in changes {
             try change.execute(root: clone.root, presences: &self.clone!.presences)
@@ -428,28 +385,6 @@
                         docEvent = PresenceChangedEvent(value: peer)
                     } else {
                         docEvent = WatchedEvent(value: peer)
-=======
-
-        for change in changes {
-            try change.execute(root: clone.root, presences: &self.clone!.presences)
-        }
-
-        for change in changes {
-            var updates: (changeInfo: ChangeInfo?, peer: PeersChangedValue?)
-
-            guard let actorID = change.id.getActorID() else {
-                throw YorkieError.unexpected(message: "ActorID is null")
-            }
-
-            if case .put(let presence) = change.presenceChange {
-                if self.onlineClients.contains(actorID) {
-                    let peer = (actorID, presence)
-
-                    if self.presences[actorID] != nil {
-                        updates.peer = PeersChangedValue.presenceChanged(peer: peer)
-                    } else {
-                        updates.peer = PeersChangedValue.watched(peer: peer)
->>>>>>> 5654bb48
                     }
                 }
             }
@@ -457,7 +392,6 @@
             let opInfos = try change.execute(root: self.root, presences: &self.presences)
 
             if change.hasOperations {
-<<<<<<< HEAD
                 changeInfo = ChangeInfo(message: change.message ?? "", operations: opInfos, actorID: actorID)
             }
 
@@ -474,26 +408,6 @@
                 self.processDocEvent(docEvent)
             }
 
-=======
-                updates.changeInfo = ChangeInfo(message: change.message ?? "", operations: opInfos, actorID: actorID)
-            }
-
-            // NOTE: RemoteChange event should be emitted synchronously with
-            // applying changes. This is because 3rd party model should be synced
-            // with the Document after RemoteChange event is emitted. If the event
-            // is emitted asynchronously, the model can be changed and breaking
-            // consistency.
-            if let info = updates.changeInfo {
-                let remoteChangeEvent = RemoteChangeEvent(value: info)
-                self.processDocEvent(remoteChangeEvent)
-            }
-
-            if let peer = updates.peer {
-                let peerChangedEvent = PeersChangedEvent(value: peer)
-                self.processDocEvent(peerChangedEvent)
-            }
-
->>>>>>> 5654bb48
             self.changeID = self.changeID.syncLamport(with: change.id.getLamport())
         }
 
@@ -558,7 +472,6 @@
      * `publish` triggers an event in this document, which can be received by
      * callback functions from document.subscribe().
      */
-<<<<<<< HEAD
     func publish(_ eventType: DocEventType, _ peerActorID: ActorID?) {
         switch eventType {
         case .initialized:
@@ -650,23 +563,9 @@
 
         for (index, path) in targetPath.enumerated() where path != nodePath[safe: index] {
             result = false
-=======
-    func publish(_ eventType: PeersChangedEventType, _ peerActorID: ActorID?) {
-        switch eventType {
-        case .initialized:
-            self.processDocEvent(PeersChangedEvent(value: .initialized(peers: self.getPresences())))
-        case .watched:
-            if let peerActorID, let presence = self.getPresence(peerActorID) {
-                self.processDocEvent(PeersChangedEvent(value: .watched(peer: (peerActorID, presence))))
-            }
-        case .unwatched:
-            if let peerActorID {
-                self.processDocEvent(PeersChangedEvent(value: .unwatched(peer: (peerActorID, [:]))))
-            }
-        default:
-            break
->>>>>>> 5654bb48
-        }
+        }
+
+        return result
     }
 
     /**
@@ -695,17 +594,6 @@
      */
     public func hasPresence(_ clientID: ActorID) -> Bool {
         self.presences[clientID] != nil
-    }
-
-    /**
-     * `getMyPresence` returns the presence of the current client.
-     */
-    public func getMyPresence() -> PresenceData? {
-        guard self.status == .attached, let id = self.changeID.getActorID() else {
-            return nil
-        }
-
-        return self.presences[id]
     }
 
     /**
@@ -727,80 +615,6 @@
             }
         }
 
-<<<<<<< HEAD
-=======
-        self.defaultSubscribeCallback?(event)
-
-        if event.type == .peersChanged {
-            self.peersSubscribeCallback?(event)
-        }
-    }
-
-    private func isSameElementOrChildOf(_ elem: String, _ parent: String) -> Bool {
-        if parent == elem {
-            return true
-        }
-
-        let nodePath = elem.components(separatedBy: ".")
-        let targetPath = parent.components(separatedBy: ".")
-
-        var result = true
-
-        for (index, path) in targetPath.enumerated() where path != nodePath[safe: index] {
-            result = false
-        }
-
-        return result
-    }
-
-    /**
-     * `setOnlineClients` sets the given online client set.
-     */
-    func setOnlineClients(_ onlineClients: Set<ActorID>) {
-        self.onlineClients = onlineClients
-    }
-
-    /**
-     * `addOnlineClient` adds the given clientID into the online client set.
-     */
-    func addOnlineClient(_ clientID: ActorID) {
-        self.onlineClients.insert(clientID)
-    }
-
-    /**
-     * `removeOnlineClient` removes the clientID from the online client set.
-     */
-    func removeOnlineClient(_ clientID: ActorID) {
-        self.onlineClients.remove(clientID)
-    }
-
-    /**
-     * `hasPresence` returns whether the given clientID has a presence or not.
-     */
-    public func hasPresence(_ clientID: ActorID) -> Bool {
-        self.presences[clientID] != nil
-    }
-
-    /**
-     * `getPresence` returns the presence of the given clientID.
-     */
-    public func getPresence(_ clientID: ActorID) -> PresenceData? {
-        self.presences[clientID]
-    }
-
-    /**
-     * `getPresences` returns the presences of online clients.
-     */
-    public func getPresences() -> [PeerElement] {
-        var presences = [PeerElement]()
-
-        for clientID in self.onlineClients {
-            if let presence = self.presences[clientID] {
-                presences.append((clientID, presence))
-            }
-        }
-
->>>>>>> 5654bb48
         return presences
     }
 }