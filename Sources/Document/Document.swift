/*
 * Copyright 2022 The Yorkie Authors. All rights reserved.
 *
 * Licensed under the Apache License, Version 2.0 (the "License")
 * you may not use this file except in compliance with the License.
 * You may obtain a copy of the License at
 *
 *     http://www.apache.org/licenses/LICENSE-2.0
 *
 * Unless required by applicable law or agreed to in writing, software
 * distributed under the License is distributed on an "AS IS" BASIS,
 * WITHOUT WARRANTIES OR CONDITIONS OF ANY KIND, either express or implied.
 * See the License for the specific language governing permissions and
 * limitations under the License.
 */

import Combine
import Foundation

/**
 * `DocumentStatus` represents the status of the document.
 */
public enum DocumentStatus: String {
    /**
     * Detached means that the document is not attached to the client.
     * The actor of the ticket is created without being assigned.
     */
    case detached

    /**
     * Attached means that this document is attached to the client.
     * The actor of the ticket is created with being assigned by the client.
     */
    case attached

    /**
     * Removed means that this document is removed. If the document is removed,
     * it cannot be edited.
     */
    case removed
}

public typealias DocumentKey = String
public typealias DocumentID = String

public enum PresenceSubscriptionType: String {
    case presence
    case myPresence
    case others
}

/**
 * A CRDT-based data type. We can representing the model
 * of the application. And we can edit it even while offline.
 *
 */
public actor Document {
    typealias SubscribeCallback = (DocEvent) -> Void

    private let key: DocumentKey
    private(set) var status: DocumentStatus
    private var changeID: ChangeID
    var checkpoint: Checkpoint
    private var localChanges: [Change]

    private var root: CRDTRoot
    private var clone: (root: CRDTRoot, presences: [ActorID: PresenceData])?

    private var defaultSubscribeCallback: SubscribeCallback?
    private var subscribeCallbacks: [String: SubscribeCallback]
    private var presenceSubscribeCallback: [String: SubscribeCallback]

    /**
     * `onlineClients` is a set of client IDs that are currently online.
     */
    public var onlineClients: Set<ActorID>

    /**
     * `presences` is a map of client IDs to their presence information.
     */
    private var presences: [ActorID: PresenceData]

    public init(key: String) {
        self.key = key
        self.status = .detached
        self.root = CRDTRoot()
        self.changeID = ChangeID.initial
        self.checkpoint = Checkpoint.initial
        self.localChanges = []
        self.subscribeCallbacks = [:]
        self.presenceSubscribeCallback = [:]
        self.onlineClients = Set<ActorID>()
        self.presences = [:]
    }

    /**
     * `update` executes the given updater to update this document.
     */
    public func update(_ updater: (_ root: JSONObject, _ presence: inout Presence) throws -> Void, _ message: String? = nil) throws {
        guard self.status != .removed else {
            throw YorkieError.documentRemoved(message: "\(self) is removed.")
        }

        let clone = self.cloned
        let context = ChangeContext(id: self.changeID.next(), root: clone.root, message: message)

        guard let actorID = self.changeID.getActorID() else {
            throw YorkieError.unexpected(message: "actor ID is null.")
        }

        let proxy = JSONObject(target: clone.root.object, context: context)

        if self.presences[actorID] == nil {
            self.clone?.presences[actorID] = [:]
        }

        var presence = Presence(changeContext: context, presence: self.clone?.presences[actorID] ?? [:])

        try updater(proxy, &presence)

        self.clone?.presences[actorID] = presence.presence

        if context.hasChange {
            Logger.trace("trying to update a local change: \(self.toJSON())")

            let change = context.getChange()
            let opInfos = (try? change.execute(root: self.root, presences: &self.presences)) ?? []
            self.localChanges.append(change)
            self.changeID = change.id

            if change.hasOperations {
                let changeInfo = ChangeInfo(message: change.message ?? "",
                                            operations: opInfos,
                                            actorID: change.id.getActorID())
                let changeEvent = LocalChangeEvent(value: changeInfo)
                self.publish(changeEvent)
            }

            if change.presenceChange != nil, let presence = self.presences[actorID] {
                self.publish(PresenceChangedEvent(value: (actorID, presence)))
            }

            Logger.trace("after update a local change: \(self.toJSON())")
        }
    }

    /**
     * `subscribe` registers a callback to subscribe to events on the document.
     * The callback will be called when the targetPath or any of its nested values change.
     */
    public func subscribe(_ targetPath: String? = nil, _ callback: @escaping (DocEvent) -> Void) {
        if let targetPath {
            self.subscribeCallbacks[targetPath] = callback
        } else {
            self.defaultSubscribeCallback = callback
        }
    }

    /**
     * `subscribePresence` registers a callback to subscribe to events on the document.
     * The callback will be called when the targetPath or any of its nested values change.
     */
    public func subscribePresence(_ type: PresenceSubscriptionType = .presence, _ callback: @escaping (DocEvent) -> Void) {
        self.presenceSubscribeCallback[type.rawValue] = callback
    }

    /**
     * `unsubscribe` unregisters a callback to subscribe to events on the document.
     */
    public func unsubscribe(_ targetPath: String? = nil) {
        if let targetPath {
            self.subscribeCallbacks[targetPath] = nil
        } else {
            self.defaultSubscribeCallback = nil
        }
    }

    /**
     * `unsubscribePresence` unregisters a callback to subscribe to events on the document.
     */
    public func unsubscribePresence(_ type: PresenceSubscriptionType = .presence) {
        self.presenceSubscribeCallback.removeValue(forKey: type.rawValue)
    }

    /**
     * `applyChangePack` applies the given change pack into this document.
     * 1. Remove local changes applied to server.
     * 2. Update the checkpoint.
     * 3. Do Garbage collection.
     *
     * - Parameter pack: change pack
     */
    func applyChangePack(_ pack: ChangePack) throws {
        if let snapshot = pack.getSnapshot() {
            try self.applySnapshot(pack.getCheckpoint().getServerSeq(), snapshot)
        } else if pack.hasChanges() {
            try self.applyChanges(pack.getChanges())
        }

        // 01. Remove local changes applied to server.
        while let change = self.localChanges.first, change.id.getClientSeq() <= pack.getCheckpoint().getClientSeq() {
            self.localChanges.removeFirst()
        }

        // 02. Update the checkpoint.
        self.checkpoint.forward(other: pack.getCheckpoint())

        // 03. Do Garbage collection.
        if let ticket = pack.getMinSyncedTicket() {
            self.garbageCollect(lessThanOrEqualTo: ticket)
        }

        // 04. Update the status.
        if pack.isRemoved {
            self.setStatus(.removed)
        }

        Logger.trace("\(self.root.toJSON())")
    }

    /**
     * `hasLocalChanges` returns whether this document has local changes or not.
     *
     */
    func hasLocalChanges() -> Bool {
        return self.localChanges.isEmpty == false
    }

    /**
     * `ensureClone` make a clone of root.
     */
    var cloned: (root: CRDTRoot, presences: [ActorID: PresenceData]) {
        if let clone = self.clone {
            return clone
        }

        self.clone = (self.root.deepcopy(), self.presences)

        return self.clone!
    }

    /**
     * `createChangePack` create change pack of the local changes to send to the
     * remote server.
     *
     */
    func createChangePack(_ forceToRemoved: Bool = false) -> ChangePack {
        let changes = self.localChanges
        let checkpoint = self.checkpoint.increasedClientSeq(by: UInt32(changes.count))
        return ChangePack(key: self.key, checkpoint: checkpoint, isRemoved: forceToRemoved ? true : self.status == .removed, changes: changes)
    }

    /**
     * `setActor` sets actor into this document. This is also applied in the local
     * changes the document has.
     *
     */
    func setActor(_ actorID: ActorID) {
        let changes = self.localChanges.map {
            var new = $0
            new.setActor(actorID)
            return new
        }

        self.localChanges = changes

        self.changeID.setActor(actorID)

        // TODOs also apply into root.
    }

    /**
     * `getKey` returns the key of this document.
     *
     */
    nonisolated func getKey() -> String {
        return self.key
    }

    /**
     * `getCloneRoot` return clone object.
     */
    func getCloneRoot() -> CRDTObject? {
        return self.clone?.root.object
    }

    /**
     * `getRoot` returns a new proxy of cloned root.
     */
    public func getRoot() -> JSONObject {
        let clone = self.cloned
        let context = ChangeContext(id: self.changeID.next(), root: clone.root)

        return JSONObject(target: clone.root.object, context: context)
    }

    /**
     * `garbageCollect` purges elements that were removed before the given time.
     *
     */
    @discardableResult
    func garbageCollect(lessThanOrEqualTo ticket: TimeTicket) -> Int {
        if let clone = self.clone {
            clone.root.garbageCollect(lessThanOrEqualTo: ticket)
        }
        return self.root.garbageCollect(lessThanOrEqualTo: ticket)
    }

    /**
     * `getRootObject` returns root object.
     *
     */
    func getRootObject() -> CRDTObject {
        return self.root.object
    }

    /**
     * `getGarbageLength` returns the length of elements should be purged.
     *
     */
    func getGarbageLength() -> Int {
        return self.root.garbageLength
    }

    /**
     * `toJSON` returns the JSON encoding of this array.
     */
    public func toJSON() -> String {
        return self.root.toJSON()
    }

    /**
     * `toSortedJSON` returns the sorted JSON encoding of this array.
     */
    public func toSortedJSON() -> String {
        return self.root.debugDescription
    }

    /**
     * `applySnapshot` applies the given snapshot into this document.
     */
    public func applySnapshot(_ serverSeq: Int64, _ snapshot: Data) throws {
        let (root, presences) = try Converter.bytesToSnapshot(bytes: snapshot)
        self.root = CRDTRoot(rootObject: root)
        self.presences = presences
        self.changeID = self.changeID.syncLamport(with: serverSeq)

        // drop clone because it is contaminated.
        self.clone = nil

        let snapshotEvent = SnapshotEvent(value: snapshot)
        self.publish(snapshotEvent)
    }

    /**
     * `applyChanges` applies the given changes into this document.
     */
    public func applyChanges(_ changes: [Change]) throws {
        Logger.debug(
            """
            trying to apply \(changes.count) remote changes.
            elements:\(self.root.elementMapSize),
            removeds:\(self.root.removedElementSetSize)
            """)

        Logger.trace(changes.map { "\($0.id.toTestString)\t\($0.toTestString)" }.joined(separator: "\n"))

        let clone = self.cloned

        for change in changes {
            try change.execute(root: clone.root, presences: &self.clone!.presences)

            var changeInfo: ChangeInfo?
            var presenceEvent: DocEvent?

            guard let actorID = change.id.getActorID() else {
                throw YorkieError.unexpected(message: "ActorID is null")
            }

            if let presenceChange = change.presenceChange, self.onlineClients.contains(actorID) {
                switch presenceChange {
                case .put(let presence):
                    // NOTE(chacha912): When the user exists in onlineClients, but
                    // their presence was initially absent, we can consider that we have
                    // received their initial presence, so trigger the 'watched' event
                    if self.onlineClients.contains(actorID) {
                        let peer = (actorID, presence)

                        if self.presences[actorID] != nil {
                            presenceEvent = PresenceChangedEvent(value: peer)
                        } else {
                            presenceEvent = WatchedEvent(value: peer)
                        }
                    }
                case .clear:
                    // NOTE(chacha912): When the user exists in onlineClients, but
                    // PresenceChange(clear) is received, we can consider it as detachment
                    // occurring before unwatching.
                    // Detached user is no longer participating in the document, we remove
                    // them from the online clients and trigger the 'unwatched' event.
                    guard let presence = self.getPresence(actorID) else {
                        throw YorkieError.unexpected(message: "No presence!")
                    }

                    presenceEvent = UnwatchedEvent(value: (actorID, presence))

                    self.removeOnlineClient(actorID)
                }
            }

            let opInfos = try change.execute(root: self.root, presences: &self.presences)

            if change.hasOperations {
                changeInfo = ChangeInfo(message: change.message ?? "", operations: opInfos, actorID: actorID)
            }

            // DocEvent should be emitted synchronously with applying changes.
            // This is because 3rd party model should be synced with the Document
            // after RemoteChange event is emitted. If the event is emitted
            // asynchronously, the model can be changed and breaking consistency.
            if let info = changeInfo {
                let remoteChangeEvent = RemoteChangeEvent(value: info)
                self.publish(remoteChangeEvent)
            }

            if let presenceEvent {
                self.publish(presenceEvent)
            }

            self.changeID = self.changeID.syncLamport(with: change.id.getLamport())
        }

        Logger.debug(
            """
            after appling \(changes.count) remote changes.
            elements:\(self.root.elementMapSize),
            removeds:\(self.root.removedElementSetSize)
            """
        )
    }

    /**
     * `getValueByPath` returns the JSONElement corresponding to the given path.
     */
    public func getValueByPath(_ path: String) throws -> Any? {
        guard path.starts(with: JSONObject.rootKey) else {
            throw YorkieError.unexpected(message: "The path must start with \(JSONObject.rootKey)")
        }

        let rootObject = self.getRoot()

        if path == JSONObject.rootKey {
            return rootObject
        }

        var subPath = path
        subPath.removeFirst(JSONObject.rootKey.count) // remove root path("$")

        let keySeparator = JSONObject.keySeparator

        guard subPath.starts(with: keySeparator) else {
            throw YorkieError.unexpected(message: "Invalid path.")
        }

        subPath.removeFirst(keySeparator.count)

        return rootObject.get(keyPath: subPath)
    }

    private func createPaths(change: Change) -> [String] {
        let pathTrie = Trie<String>(value: "$")
        for op in change.operations {
            let createdAt = op.effectedCreatedAt
            if var subPaths = try? self.root.createSubPaths(createdAt: createdAt), subPaths.isEmpty == false {
                subPaths.removeFirst()
                pathTrie.insert(values: subPaths)
            }
        }
        return pathTrie.findPrefixes().map { $0.joined(separator: ".") }
    }

    public func setStatus(_ status: DocumentStatus) {
        self.status = status
    }

    public nonisolated var debugDescription: String {
        "[\(self.key)]"
    }

<<<<<<< HEAD
    func publishPresenceEvent(_ eventType: DocEventType, _ peerActorID: ActorID?) {
=======
    /**
     * `publish` triggers an event in this document, which can be received by
     * callback functions from document.subscribe().
     */
    func publish(_ eventType: DocEventType, _ peerActorID: ActorID? = nil, _ presence: PresenceData? = nil) {
>>>>>>> e42b9d98
        switch eventType {
        case .initialized:
            self.publish(InitializedEvent(value: self.getPresences()))
        case .watched:
<<<<<<< HEAD
            if let peerActorID, let presence = self.getPresence(peerActorID) {
                self.publish(WatchedEvent(value: (peerActorID, presence)))
            }
        case .unwatched:
            if let peerActorID, let presence = self.getPresence(peerActorID) {
                self.publish(UnwatchedEvent(value: (peerActorID, presence)))
=======
            if let peerActorID, let presence = presence {
                self.processDocEvent(WatchedEvent(value: (peerActorID, presence)))
            }
        case .unwatched:
            if let peerActorID, let presence = presence {
                self.processDocEvent(UnwatchedEvent(value: (peerActorID, presence)))
>>>>>>> e42b9d98
            }
        default:
            assertionFailure("Not presence Event type. \(eventType)")
        }
    }

    /**
     * `publish` triggers an event in this document, which can be received by
     * callback functions from document.subscribe().
     */
    private func publish(_ event: DocEvent) {
        let presenceEvents: [DocEventType] = [.initialized, .watched, .unwatched, .presenceChanged]

        if presenceEvents.contains(event.type) {
            self.presenceSubscribeCallback[PresenceSubscriptionType.presence.rawValue]?(event)

            if let id = self.changeID.getActorID() {
                var isMine = false
                var isOthers = false

                if event is InitializedEvent {
                    isMine = true
                } else if event is WatchedEvent {
                    isOthers = true
                } else if event is UnwatchedEvent {
                    isOthers = true
                } else if let event = event as? PresenceChangedEvent {
                    if event.value.clientID == id {
                        isMine = true
                    } else {
                        isOthers = true
                    }
                }

                if isMine {
                    self.presenceSubscribeCallback[PresenceSubscriptionType.myPresence.rawValue]?(event)
                }

                if isOthers {
                    self.presenceSubscribeCallback[PresenceSubscriptionType.others.rawValue]?(event)
                }
            }
        } else {
            if event.type != .snapshot {
                if let event = event as? ChangeEvent {
                    var operations = [String: [any OperationInfo]]()

                    event.value.operations.forEach { operationInfo in
                        self.subscribeCallbacks.keys.forEach { targetPath in
                            if self.isSameElementOrChildOf(operationInfo.path, targetPath) {
                                if operations[targetPath] == nil {
                                    operations[targetPath] = [any OperationInfo]()
                                }
                                operations[targetPath]?.append(operationInfo)
                            }
                        }
                    }

                    operations.forEach { key, value in
                        let info = ChangeInfo(message: event.value.message, operations: value, actorID: event.value.actorID)

                        self.subscribeCallbacks[key]?(event.type == .localChange ? LocalChangeEvent(value: info) : RemoteChangeEvent(value: info))
                    }
                }
            } else {
                self.subscribeCallbacks["$"]?(event)
            }

            self.defaultSubscribeCallback?(event)
        }
    }

    private func isSameElementOrChildOf(_ elem: String, _ parent: String) -> Bool {
        if parent == elem {
            return true
        }

        let nodePath = elem.components(separatedBy: ".")
        let targetPath = parent.components(separatedBy: ".")

        var result = true

        for (index, path) in targetPath.enumerated() where path != nodePath[safe: index] {
            result = false
        }

        return result
    }

    /**
     * `setOnlineClients` sets the given online client set.
     */
    func setOnlineClients(_ onlineClients: Set<ActorID>) {
        self.onlineClients = onlineClients
    }

    /**
     * `addOnlineClient` adds the given clientID into the online client set.
     */
    func addOnlineClient(_ clientID: ActorID) {
        self.onlineClients.insert(clientID)
    }

    /**
     * `removeOnlineClient` removes the clientID from the online client set.
     */
    func removeOnlineClient(_ clientID: ActorID) {
        self.onlineClients.remove(clientID)
    }

    /**
     * `hasPresence` returns whether the given clientID has a presence or not.
     */
    public func hasPresence(_ clientID: ActorID) -> Bool {
        self.presences[clientID] != nil
    }

    /**
     * `getPresence` returns the presence of the given clientID.
     */
    public func getPresence(_ clientID: ActorID) -> PresenceData? {
        guard self.onlineClients.contains(clientID) else {
            return nil
        }

        return self.presences[clientID]
    }

    /**
     * `getPresenceForTest` returns the presence of the given clientID.
     */
    public func getPresenceForTest(_ clientID: ActorID) -> PresenceData? {
        self.presences[clientID]
    }

    /**
     * `getPresences` returns the presences of online clients.
     */
    public func getPresences() -> [PeerElement] {
        var presences = [PeerElement]()

        for clientID in self.onlineClients {
            if let presence = self.presences[clientID] {
                presences.append((clientID, presence))
            }
        }

        return presences
    }
}<|MERGE_RESOLUTION|>--- conflicted
+++ resolved
@@ -487,34 +487,17 @@
         "[\(self.key)]"
     }
 
-<<<<<<< HEAD
-    func publishPresenceEvent(_ eventType: DocEventType, _ peerActorID: ActorID?) {
-=======
-    /**
-     * `publish` triggers an event in this document, which can be received by
-     * callback functions from document.subscribe().
-     */
-    func publish(_ eventType: DocEventType, _ peerActorID: ActorID? = nil, _ presence: PresenceData? = nil) {
->>>>>>> e42b9d98
+    func publishPresenceEvent(_ eventType: DocEventType, _ peerActorID: ActorID? = nil, _ presence: PresenceData? = nil) {
         switch eventType {
         case .initialized:
             self.publish(InitializedEvent(value: self.getPresences()))
         case .watched:
-<<<<<<< HEAD
-            if let peerActorID, let presence = self.getPresence(peerActorID) {
+            if let peerActorID, let presence = presence {
                 self.publish(WatchedEvent(value: (peerActorID, presence)))
-            }
-        case .unwatched:
-            if let peerActorID, let presence = self.getPresence(peerActorID) {
-                self.publish(UnwatchedEvent(value: (peerActorID, presence)))
-=======
-            if let peerActorID, let presence = presence {
-                self.processDocEvent(WatchedEvent(value: (peerActorID, presence)))
             }
         case .unwatched:
             if let peerActorID, let presence = presence {
-                self.processDocEvent(UnwatchedEvent(value: (peerActorID, presence)))
->>>>>>> e42b9d98
+                self.publish(UnwatchedEvent(value: (peerActorID, presence)))
             }
         default:
             assertionFailure("Not presence Event type. \(eventType)")
@@ -633,6 +616,17 @@
     }
 
     /**
+     * `getMyPresence` returns the presence of the current client.
+     */
+    public func getMyPresence() -> PresenceData? {
+        guard self.status == .attached, let id = self.changeID.getActorID() else {
+            return nil
+        }
+        
+        return self.presences[id]
+    }
+
+    /**
      * `getPresence` returns the presence of the given clientID.
      */
     public func getPresence(_ clientID: ActorID) -> PresenceData? {
