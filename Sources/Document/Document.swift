--- conflicted
+++ resolved
@@ -89,11 +89,7 @@
     /**
      * `update` executes the given updater to update this document.
      */
-<<<<<<< HEAD
     public func update(_ updater: (_ root: JSONObject, _ presence: inout Presence) throws -> Void, _ message: String? = nil) throws {
-=======
-    public func update(_ updater: (_ root: JSONObject, _ presence: inout Presence) -> Void, _ message: String? = nil) throws {
->>>>>>> 35b77a18
         guard self.status != .removed else {
             throw YorkieError.documentRemoved(message: "\(self) is removed.")
         }
@@ -104,7 +100,6 @@
         guard let actorID = self.changeID.getActorID() else {
             throw YorkieError.unexpected(message: "actor ID is null.")
         }
-<<<<<<< HEAD
 
         let proxy = JSONObject(target: clone.root.object, context: context)
 
@@ -115,18 +110,6 @@
         var presence = Presence(changeContext: context, presence: self.clone?.presences[actorID] ?? [:])
 
         try updater(proxy, &presence)
-=======
-
-        let proxy = JSONObject(target: clone.root.object, context: context)
-
-        if self.presences[actorID] == nil {
-            self.clone?.presences[actorID] = [:]
-        }
-
-        var presence = Presence(changeContext: context, presence: self.clone?.presences[actorID] ?? [:])
-
-        updater(proxy, &presence)
->>>>>>> 35b77a18
 
         self.clone?.presences[actorID] = presence.presence
 
