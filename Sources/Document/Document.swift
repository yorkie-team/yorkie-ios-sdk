--- conflicted
+++ resolved
@@ -377,7 +377,6 @@
                 throw YorkieError.unexpected(message: "ActorID is null")
             }
 
-<<<<<<< HEAD
             if let presenceChange = change.presenceChange, self.onlineClients.contains(actorID) {
                 switch presenceChange {
                 case .put(let presence):
@@ -392,16 +391,6 @@
                         } else {
                             docEvent = WatchedEvent(value: peer)
                         }
-=======
-            if case .put(let presence) = change.presenceChange {
-                if self.onlineClients.contains(actorID) {
-                    let peer = (actorID, presence)
-
-                    if self.presences[actorID] != nil {
-                        docEvent = PresenceChangedEvent(value: peer)
-                    } else {
-                        docEvent = WatchedEvent(value: peer)
->>>>>>> cd11c7c8
                     }
                 case .clear:
                     // NOTE(chacha912): When the user exists in onlineClients, but
@@ -502,30 +491,17 @@
      * `publish` triggers an event in this document, which can be received by
      * callback functions from document.subscribe().
      */
-<<<<<<< HEAD
     func publish(_ eventType: DocEventType, _ peerActorID: ActorID? = nil, _ presence: PresenceData? = nil) {
-=======
-    func publish(_ eventType: DocEventType, _ peerActorID: ActorID?) {
->>>>>>> cd11c7c8
         switch eventType {
         case .initialized:
             self.processDocEvent(InitializedEvent(value: self.getPresences()))
         case .watched:
-<<<<<<< HEAD
             if let peerActorID, let presence = presence {
                 self.processDocEvent(WatchedEvent(value: (peerActorID, presence)))
             }
         case .unwatched:
             if let peerActorID, let presence = presence {
                 self.processDocEvent(UnwatchedEvent(value: (peerActorID, presence)))
-=======
-            if let peerActorID, let presence = self.getPresence(peerActorID) {
-                self.processDocEvent(WatchedEvent(value: (peerActorID, presence)))
-            }
-        case .unwatched:
-            if let peerActorID {
-                self.processDocEvent(UnwatchedEvent(value: peerActorID))
->>>>>>> cd11c7c8
             }
         default:
             break
@@ -640,6 +616,17 @@
     }
 
     /**
+     * `getMyPresence` returns the presence of the current client.
+     */
+    public func getMyPresence() -> PresenceData? {
+        guard self.status == .attached, let id = self.changeID.getActorID() else {
+            return nil
+        }
+
+        return self.presences[id]
+    }
+
+    /**
      * `getPresence` returns the presence of the given clientID.
      */
     public func getPresence(_ clientID: ActorID) -> PresenceData? {
