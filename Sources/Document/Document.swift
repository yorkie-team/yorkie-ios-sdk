--- conflicted
+++ resolved
@@ -518,27 +518,12 @@
                 var isMine = false
                 var isOthers = false
 
-<<<<<<< HEAD
-                if let event = event as? WatchedEvent {
-                    if event.value.clientID == id {
-                        isMine = true
-                    } else {
-                        isOthers = true
-                    }
-                } else if let event = event as? UnwatchedEvent {
-                    if event.value.clientID == id {
-                        isMine = true
-                    } else {
-                        isOthers = true
-                    }
-=======
                 if event is InitializedEvent {
                     isMine = true
                 } else if event is WatchedEvent {
                     isOthers = true
                 } else if event is UnwatchedEvent {
                     isOthers = true
->>>>>>> a2dee1ad
                 } else if let event = event as? PresenceChangedEvent {
                     if event.value.clientID == id {
                         isMine = true
