/*
 * Copyright 2022 The Yorkie Authors. All rights reserved.
 *
 * Licensed under the Apache License, Version 2.0 (the "License")
 * you may not use this file except in compliance with the License.
 * You may obtain a copy of the License at
 *
 *     http://www.apache.org/licenses/LICENSE-2.0
 *
 * Unless required by applicable law or agreed to in writing, software
 * distributed under the License is distributed on an "AS IS" BASIS,
 * WITHOUT WARRANTIES OR CONDITIONS OF ANY KIND, either express or implied.
 * See the License for the specific language governing permissions and
 * limitations under the License.
 */

import Foundation

/**
 * `OpSource` represents the source of the operation. It is used to handle
 * corner cases in the operations created by undo/redo allow the removed
 * elements when executing them.
 */
public enum OpSource {
    case local
    case remote
    case undoRedo
}

/**
 * `OperationInfoType` is operation info types
 */
public enum OperationInfoType: String {
    case add
    case move
    case set
    case remove
    case increase
    case edit
    case style
    case select
    case treeEdit
    case treeStyle
}

/**
 * `OperationInfo` represents the information of an operation.
 * It is used to inform to the user what kind of operation was executed.
 */
public protocol OperationInfo: Equatable {
    var type: OperationInfoType { get }
    var path: String { get }
}

public struct AddOpInfo: OperationInfo {
    public let type: OperationInfoType = .add
    public let path: String
    public let index: Int
}

public struct MoveOpInfo: OperationInfo {
    public let type: OperationInfoType = .move
    public let path: String
    public let previousIndex: Int
    public let index: Int
}

public struct SetOpInfo: OperationInfo {
    public let type: OperationInfoType = .set
    public let path: String
    public let key: String
}

public struct RemoveOpInfo: OperationInfo {
    public let type: OperationInfoType = .remove
    public let path: String
    public let key: String?
    public let index: Int?
}

public struct IncreaseOpInfo: OperationInfo {
    public let type: OperationInfoType = .increase
    public let path: String
    public let value: Int
}

public struct EditOpInfo: OperationInfo {
    public let type: OperationInfoType = .edit
    public let path: String
    public let from: Int
    public let to: Int
    public let attributes: [String: Any]?
    public let content: String?

    public static func == (lhs: EditOpInfo, rhs: EditOpInfo) -> Bool {
        if lhs.type != rhs.type ||
            lhs.path != rhs.path ||
            lhs.from != rhs.from ||
            lhs.to != rhs.to ||
            lhs.content != rhs.content
        {
            return false
        }

        if let leftAttrs = lhs.attributes, let rightAttrs = rhs.attributes {
            return NSDictionary(dictionary: leftAttrs).isEqual(to: rightAttrs)
        } else if lhs.attributes == nil, rhs.attributes == nil {
            return true
        }

        return false
    }
}

public struct StyleOpInfo: OperationInfo {
    public let type: OperationInfoType = .style
    public let path: String
    public let from: Int
    public let to: Int
    public let attributes: [String: Any]?

    public static func == (lhs: StyleOpInfo, rhs: StyleOpInfo) -> Bool {
        if lhs.type != rhs.type ||
            lhs.path != rhs.path ||
            lhs.from != rhs.from ||
            lhs.to != rhs.to
        {
            return false
        }

        if let leftAttrs = lhs.attributes, let rightAttrs = rhs.attributes {
            return NSDictionary(dictionary: leftAttrs).isEqual(to: rightAttrs)
        } else if lhs.attributes == nil, rhs.attributes == nil {
            return true
        }

        return false
    }
}

public struct TreeEditOpInfo: OperationInfo {
    public let type: OperationInfoType = .treeEdit
    public let path: String
    public let from: Int
    public let to: Int
    public let value: [any JSONTreeNode]
    public let splitLevel: Int32
    public let fromPath: [Int]
    public let toPath: [Int]

    public static func == (lhs: TreeEditOpInfo, rhs: TreeEditOpInfo) -> Bool {
        if lhs.type != rhs.type {
            return false
        }
        if lhs.path != rhs.path {
            return false
        }
        if lhs.from != rhs.from {
            return false
        }
        if lhs.to != rhs.to {
            return false
        }
        if lhs.fromPath != rhs.fromPath {
            return false
        }
        if lhs.toPath != rhs.toPath {
            return false
        }

        if lhs.value.count != rhs.value.count {
            return false
        }

        for (index, lhs) in lhs.value.enumerated() {
            if let lhs = lhs as? JSONTreeTextNode, let rhs = rhs.value[index] as? JSONTreeTextNode {
                if lhs != rhs {
                    return false
                }
            } else if let lhs = lhs as? JSONTreeElementNode, let rhs = rhs.value[index] as? JSONTreeElementNode {
                if lhs != rhs {
                    return false
                }
            } else {
                return false
            }
        }

        if lhs.splitLevel != rhs.splitLevel {
            return false
        }

        return true
    }
}

public enum TreeStyleOpValue: Equatable {
    case attributes([String: Any])
    case attributesToRemove([String])

    public static func == (lhs: TreeStyleOpValue, rhs: TreeStyleOpValue) -> Bool {
        switch (lhs, rhs) {
        case (.attributes(let lhsAttributes), .attributes(let rhsAttributes)):
            // Assuming [String: Any] comparison based on keys and string descriptions of values
            return NSDictionary(dictionary: lhsAttributes).isEqual(to: rhsAttributes)
        case (.attributesToRemove(let lhsAttributesToRemove), .attributesToRemove(let rhsAttributesToRemove)):
            return lhsAttributesToRemove == rhsAttributesToRemove
        default:
            return false
        }
    }
}

public struct TreeStyleOpInfo: OperationInfo {
    public let type: OperationInfoType = .treeStyle
    public let path: String
    public let from: Int
    public let to: Int
    public let fromPath: [Int]
    public let toPath: [Int]
<<<<<<< HEAD
    public let value: TreeStyleOpValue
=======
    public let value: TreeStyleOpValue?
>>>>>>> b5b74622

    public static func == (lhs: TreeStyleOpInfo, rhs: TreeStyleOpInfo) -> Bool {
        if lhs.type != rhs.type {
            return false
        }
        if lhs.path != rhs.path {
            return false
        }
        if lhs.from != rhs.from {
            return false
        }
        if lhs.to != rhs.to {
            return false
        }
        if lhs.fromPath != rhs.fromPath {
            return false
        }
        if lhs.toPath != rhs.toPath {
            return false
        }

        if !(lhs.value == rhs.value) {
            return false
        }

        return true
    }
}

/**
 * `Operation` represents an operation to be executed on a document.
 *  Types confiming ``Operation`` must be struct to avoid data racing.
 */
protocol Operation {
    /// `parentCreatedAt` returns the creation time of the target element to
    var parentCreatedAt: TimeTicket { get }
    /// `executedAt` returns execution time of this operation.
    var executedAt: TimeTicket { get set }

    /**
     * `effectedCreatedAt` returns the creation time of the effected element.
     */
    var effectedCreatedAt: TimeTicket { get }

    /**
     * `toTestString` returns a string containing the meta data.
     */
    var toTestString: String { get }

    /**
     * `execute` executes this operation on the given document(`root`).
     */
    func execute(root: CRDTRoot) throws -> [any OperationInfo]
}

extension Operation {
    /**
     * `setActor` sets the given actor to this operation.
     */
    mutating func setActor(_ actorID: ActorID) {
        self.executedAt.setActor(actorID)
    }
}<|MERGE_RESOLUTION|>--- conflicted
+++ resolved
@@ -218,11 +218,7 @@
     public let to: Int
     public let fromPath: [Int]
     public let toPath: [Int]
-<<<<<<< HEAD
-    public let value: TreeStyleOpValue
-=======
     public let value: TreeStyleOpValue?
->>>>>>> b5b74622
 
     public static func == (lhs: TreeStyleOpInfo, rhs: TreeStyleOpInfo) -> Bool {
         if lhs.type != rhs.type {
