--- conflicted
+++ resolved
@@ -99,11 +99,7 @@
                 to: change.to,
                 fromPath: change.fromPath,
                 toPath: change.toPath,
-<<<<<<< HEAD
-                value: values!
-=======
                 value: values
->>>>>>> 01142d82
             )
         }
     }
