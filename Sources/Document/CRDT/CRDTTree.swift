/*
 * Copyright 2023 The Yorkie Authors. All rights reserved.
 *
 * Licensed under the Apache License, Version 2.0 (the "License");
 * you may not use this file except in compliance with the License.
 * You may obtain a copy of the License at
 *
 *     http://www.apache.org/licenses/LICENSE-2.0
 *
 * Unless required by applicable law or agreed to in writing, software
 * distributed under the License is distributed on an "AS IS" BASIS,
 * WITHOUT WARRANTIES OR CONDITIONS OF ANY KIND, either express or implied.
 * See the License for the specific language governing permissions and
 * limitations under the License.
 */

import Foundation

/**
 * `TreeNode` represents the JSON representation of a node in the tree.
 * It is used to serialize and deserialize the tree.
 */
public struct TreeNode: Equatable {
    let type: TreeNodeType
    var children: [TreeNode]?
    var value: String?
    var attributes: [String: String]?

    var toJSONString: String {
        if self.type == DefaultTreeNodeType.text.rawValue {
            let valueString = self.value ?? ""

            return "{\"type\":\"\(self.type)\",\"value\":\"\(valueString)\"}"
        } else {
            var childrenString = ""
            if let children, children.isEmpty == false {
                childrenString = children.compactMap { $0.toJSONString }.joined(separator: ",")
            }

            var resultString = "{\"type\":\"\(self.type)\",\"children\":[\(childrenString)]"

            if let attributes, attributes.isEmpty == false {
                let sortedKeys = attributes.keys.sorted()

                let attrsString = sortedKeys.compactMap { key in
                    if let value = attributes[key] {
                        return "\"\(key)\":\(value)"
                    } else {
                        return nil
                    }
                }.joined(separator: ",")

                resultString += ",\"attributes\":{\(attrsString)}"
            }

            resultString += "}"

            return resultString
        }
    }
}

/**
 * `TreeNodeForTest` represents the JSON representation of a node in the tree.
 * It is used for testing.
 */
struct TreeNodeForTest: Codable {
    let type: TreeNodeType
    var children: [TreeNodeForTest]?
    var value: String?
    var attributes: [String: String]?
    var size: Int
    var isRemoved: Bool
}

/**
 * `TreeChangeType` represents the type of change in the tree.
 */
enum TreeChangeType {
    case content
    case style
}

enum TreeChangeValue {
    case nodes([TreeNode])
    case attributes([String: String])
}

/**
 * `TreeChange` represents the change in the tree.
 */
struct TreeChange {
    let actor: ActorID
    let type: TreeChangeType
    let from: Int
    let to: Int
    let fromPath: [Int]
    let toPath: [Int]
    let value: TreeChangeValue?
}

/**
 * `CRDTTreePos` represent a position in the tree. It is used to identify a
 * position in the tree. It is composed of the parent ID and the left sibling
 * ID. If there's no left sibling in parent's children, then left sibling is
 * parent.
 */
struct CRDTTreePos: Equatable {
    let parentID: CRDTTreeNodeID
    let leftSiblingID: CRDTTreeNodeID
}

extension CRDTTreePos {
    /**
     * `fromStruct` creates a new instance of CRDTTreePos from the given struct.
     */
    static func fromStruct(_ value: CRDTTreePosStruct) throws -> CRDTTreePos {
        try CRDTTreePos(parentID: CRDTTreeNodeID.fromStruct(value.parentID), leftSiblingID: CRDTTreeNodeID.fromStruct(value.leftSiblingID))
    }

    /**
     * `toStruct` returns the structure of this position.
     */
    var toStruct: CRDTTreePosStruct {
        CRDTTreePosStruct(parentID: self.parentID.toStruct, leftSiblingID: self.leftSiblingID.toStruct)
    }
}

/**
 * `CRDTTreeNodeID` represent a position in the tree. It indicates the virtual
 * location in the tree, so whether the node is splitted or not, we can find
 * the adjacent node to pos by calling `map.floorEntry()`.
 */
struct CRDTTreeNodeID: Equatable, Comparable {
    /**
     * `initial` is the initial position of the tree.
     */
    public static let initial = CRDTTreeNodeID(createdAt: .initial, offset: 0)

    /**
     * `createdAt` is the creation time of the node.
     */
    let createdAt: TimeTicket

    /**
     * `offset` is the distance from the beginning of the node if the node is
     * split.
     */
    let offset: Int32

    /**
     * `toIDString` returns a string that can be used as an ID for this position.
     */
    var toIDString: String {
        "\(self.createdAt.toIDString):\(self.offset)"
    }

    static func < (lhs: CRDTTreeNodeID, rhs: CRDTTreeNodeID) -> Bool {
        if lhs.createdAt == rhs.createdAt {
            return lhs.offset < rhs.offset
        } else {
            return lhs.createdAt < rhs.createdAt
        }
    }

    static func == (lhs: CRDTTreeNodeID, rhs: CRDTTreeNodeID) -> Bool {
        lhs.createdAt == rhs.createdAt && lhs.offset == rhs.offset
    }
}

extension CRDTTreeNodeID {
    /**
     * `fromStruct` creates a new instance of CRDTTreeNodeID from the given struct.
     */
    static func fromStruct(_ value: CRDTTreeNodeIDStruct) throws -> CRDTTreeNodeID {
        try CRDTTreeNodeID(createdAt: TimeTicket.fromStruct(value.createdAt), offset: value.offset)
    }

    /**
     * `toStruct` returns the structure of this position.
     */
    var toStruct: CRDTTreeNodeIDStruct {
        CRDTTreeNodeIDStruct(createdAt: self.createdAt.toStruct, offset: self.offset)
    }
}

/**
 * `CRDTTreePosStruct` represents the structure of CRDTTreePos.
 */
struct CRDTTreePosStruct {
    let parentID: CRDTTreeNodeIDStruct
    let leftSiblingID: CRDTTreeNodeIDStruct
}

/**
 * `CRDTTreeNodeIDStruct` represents the structure of CRDTTreePos.
 * It is used to serialize and deserialize the CRDTTreePos.
 */
struct CRDTTreeNodeIDStruct {
    let createdAt: TimeTicketStruct
    let offset: Int32
}

/**
 * `TreePosRange` represents a pair of CRDTTreePos.
 */
typealias TreePosRange = (CRDTTreePos, CRDTTreePos)

/**
 * `TreePosStructRange` represents a pair of CRDTTreePosStruct.
 */
typealias TreePosStructRange = (CRDTTreePosStruct, CRDTTreePosStruct)

/**
 * `CRDTTreeNode` is a node of CRDTTree. It is includes the logical clock and
 * links to other nodes to resolve conflicts.
 */
final class CRDTTreeNode: IndexTreeNode {
    var size: Int
    var parent: CRDTTreeNode?
    var type: TreeNodeType
    var value: String {
        get {
            if self.isText == false {
                fatalError("cannot get value of element node: \(self.type)")
            }

            return self.innerValue
        }

        set {
            if self.isText == false {
                fatalError("cannot set value of element node: \(self.type)")
            }

            self.innerValue = newValue
            self.size = newValue.count
        }
    }

    var innerValue: String

    var innerChildren: [CRDTTreeNode]

    let id: CRDTTreeNodeID
    var removedAt: TimeTicket?
    var attrs: RHT?

    /**
     * `insPrevID` is the previous node of this node in the list.
     */
    var insPrevID: CRDTTreeNodeID?

    /**
     * `insNextID` is the previous node of this node after the node is split.
     */
    var insNextID: CRDTTreeNodeID?

    init(id: CRDTTreeNodeID, type: TreeNodeType, value: String? = nil, children: [CRDTTreeNode]? = nil, attributes: RHT? = nil) {
        self.size = 0
        self.innerValue = ""
        self.parent = nil

        self.id = id
        self.type = type
        self.innerChildren = children ?? []
        self.attrs = attributes

        if let value {
            self.value = value
        }

        if type == DefaultTreeNodeType.text.rawValue, self.innerChildren.isEmpty == false {
            fatalError("Text node cannot have children: \(self.type)")
        }
    }

    /**
     * `deepcopy` copies itself deeply.
     */
    func deepcopy() -> CRDTTreeNode? {
        let clone = CRDTTreeNode(id: self.id, type: self.type)

        clone.removedAt = self.removedAt
        clone.size = self.size
        if self.type == DefaultTreeNodeType.text.rawValue {
            clone.value = self.value
        }
        clone.attrs = self.attrs
        clone.innerChildren = self.innerChildren.compactMap { child in
            let childClone = child.deepcopy()
            childClone?.parent = clone

            return childClone
        }

        return clone
    }

    /**
     * `isRemoved` returns whether the node is removed or not.
     */
    public var isRemoved: Bool {
        self.removedAt != nil
    }

    /**
     * `remove` marks the node as removed.
     */
    func remove(_ removedAt: TimeTicket) {
        let alived = !self.isRemoved

        if self.removedAt == nil || removedAt <= self.removedAt! {
            self.removedAt = removedAt
        }

        if alived {
            self.updateAncestorsSize()
        }
    }

    /**
     * `clone` clones this node with the given offset.
     */
    func clone(offset: Int32) -> CRDTTreeNode {
        CRDTTreeNode(id: CRDTTreeNodeID(createdAt: self.id.createdAt, offset: offset), type: self.type)
    }

    /**
     * `createdAt` returns the creation time of this element.
     */
    var createdAt: TimeTicket {
        self.id.createdAt
    }

    /**
     * `offset` returns the offset of a pos.
     */
    var offset: Int32 {
        self.id.offset
    }

    /**
     * `canDelete` checks if node is able to delete.
     */
    func canDelete(_ editedAt: TimeTicket, _ latestCreatedAt: TimeTicket) -> Bool {
        !self.createdAt.after(latestCreatedAt) && (self.removedAt == nil || editedAt.after(self.removedAt!))
    }

    /**
     * toJSON converts the given CRDTNode to JSON.
     */
    var toJSON: TreeNode {
        if self.isText {
            return TreeNode(type: self.type, value: self.value)
        }

        let children = self.children.compactMap {
            $0.toJSON
        }

        let attrs = self.attrs?.toObject().mapValues { $0.value }

        return TreeNode(type: self.type, children: children, attributes: attrs)
    }

    /**
     * toXML converts the given CRDTNode to XML string.
     */
    static func toXML(node: CRDTTreeNode) -> String {
        if node.isText {
            return node.value
        }

        var xml = "<\(node.type)"
        if let attrs = node.attrs?.toObject() {
            attrs.keys.sorted().forEach {
                if let value = attrs[$0]?.value {
                    xml += " \($0)=\(value)"
                }
            }
        }
        xml += ">"

        let childrenXML = node.children.compactMap { self.toXML(node: $0) }.joined()

        xml += childrenXML
        xml += "</\(node.type)>"

        return xml
    }

    /**
     * `toTestTreeNode` converts the given CRDTNode JSON for debugging.
     */
    static func toTestTreeNode(_ node: CRDTTreeNode) -> TreeNodeForTest {
        if node.isText {
            return TreeNodeForTest(type: node.type,
                                   value: node.value,
                                   size: node.size,
                                   isRemoved: node.isRemoved)
        } else {
            return TreeNodeForTest(type: node.type,
                                   children: node.children.map { self.toTestTreeNode($0) },
                                   size: node.size,
                                   isRemoved: node.isRemoved)
        }
    }

    var toJSONTreeNode: any JSONTreeNode {
        if self.isText {
            return JSONTreeTextNode(value: self.value)
        } else {
            var attrs = [String: String]()
            self.attrs?.forEach {
                attrs[$0.key] = $0.value
            }

            return JSONTreeElementNode(type: self.type,
                                       attributes: attrs.anyValueTypeDictionary,
                                       children: self.children.compactMap { $0.toJSONTreeNode })
        }
    }
}

/**
 * `CRDTTree` is a CRDT implementation of a tree.
 */
class CRDTTree: CRDTGCElement {
    var createdAt: TimeTicket
    var movedAt: TimeTicket?
    var removedAt: TimeTicket?

    private(set) var indexTree: IndexTree<CRDTTreeNode>
    private var nodeMapByID: LLRBTree<CRDTTreeNodeID, CRDTTreeNode>
    private var removedNodeMap: [String: CRDTTreeNode]

    init(root: CRDTTreeNode, createdAt: TimeTicket) {
        self.createdAt = createdAt
        self.indexTree = IndexTree(root: root)
        self.nodeMapByID = LLRBTree()
        self.removedNodeMap = [String: CRDTTreeNode]()

        self.indexTree.traverse { node, _ in
            self.nodeMapByID.put(node.id, node)
        }
    }

    /**
     * `findFloorNode` finds node of given id.
     */
    private func findFloorNode(_ id: CRDTTreeNodeID) -> CRDTTreeNode? {
        guard let entry = self.nodeMapByID.floorEntry(id), entry.key.createdAt == id.createdAt else {
            return nil
        }

        return entry.value
    }

    /**
     * `findNodesAndSplitText` finds `TreePos` of the given `CRDTTreeNodeID` and
     * splits the text node if necessary.
     *
     * `CRDTTreeNodeID` is a position in the CRDT perspective. This is
     * different from `TreePos` which is a position of the tree in the local
     * perspective.
     */
    func findNodesAndSplitText(_ pos: CRDTTreePos, _ editedAt: TimeTicket) throws -> (CRDTTreeNode, CRDTTreeNode) {
        guard let treeNodes = self.toTreeNodes(pos) else {
            throw YorkieError.unexpected(message: "cannot find node at \(pos)")
        }

        let parentNode = treeNodes.0
        var leftSiblingNode = treeNodes.1

        // Find the appropriate position. This logic is similar to the logical to
        // handle the same position insertion of RGA.

        if leftSiblingNode.isText {
            let absOffset = leftSiblingNode.id.offset
            if let split = try leftSiblingNode.split(pos.leftSiblingID.offset - absOffset, absOffset) {
                split.insPrevID = leftSiblingNode.id
                self.nodeMapByID.put(split.id, split)

                if leftSiblingNode.insNextID != nil {
                    let insNext = self.findFloorNode(leftSiblingNode.insNextID!)
<<<<<<< HEAD

                    insNext?.insPrevID = split!.id
                    split!.insNextID = leftSiblingNode.insNextID
=======
                    
                    insNext?.insPrevID = split.id
                    split.insNextID = leftSiblingNode.insNextID
>>>>>>> 5a93a41b
                }
                leftSiblingNode.insNextID = split.id
            }
        }

        var index = 0

        if parentNode !== leftSiblingNode {
            let firstIndex = parentNode.innerChildren.firstIndex(where: { $0 === leftSiblingNode }) ?? -1

            index = firstIndex + 1
        }

        for idx in index ..< parentNode.innerChildren.count {
            let next = parentNode.innerChildren[idx]

            if next.id.createdAt.after(editedAt) {
                leftSiblingNode = next
            } else {
                break
            }
        }

        return (parentNode, leftSiblingNode)
    }

    /**
     * `style` applies the given attributes of the given range.
     */
    @discardableResult
    func style(_ range: TreePosRange, _ attributes: [String: String]?, _ editedAt: TimeTicket) throws -> [TreeChange] {
        let (fromParent, fromLeft) = try self.findNodesAndSplitText(range.0, editedAt)
        let (toParent, toLeft) = try self.findNodesAndSplitText(range.1, editedAt)
        var changes: [TreeChange] = []

        guard let actorID = editedAt.actorID else {
            throw YorkieError.unexpected(message: "No actor ID.")
        }

        var value: TreeChangeValue?

        if let attributes {
            value = .attributes(attributes)
        }

        try changes.append(TreeChange(actor: actorID,
                                      type: .style,
                                      from: self.toIndex(fromParent, fromLeft),
                                      to: self.toIndex(toParent, toLeft),
                                      fromPath: self.toPath(fromParent, fromLeft),
                                      toPath: self.toPath(toParent, toLeft),
                                      value: value)
        )

        if fromLeft !== toLeft {
            var fromChildIndex: Int
            var parent: CRDTTreeNode

            if fromLeft.parent === toLeft.parent {
                parent = fromLeft.parent!

                let firstIndex = parent.innerChildren.firstIndex(where: { $0 === fromLeft }) ?? -1

                fromChildIndex = firstIndex + 1
            } else {
                parent = fromLeft
                fromChildIndex = 0
            }

            let toChildIndex = parent.innerChildren.firstIndex(where: { $0 === toLeft }) ?? -1

            if fromChildIndex <= toChildIndex {
                for idx in fromChildIndex ... toChildIndex {
                    let node = parent.innerChildren[idx]

                    if node.isRemoved == false, let attributes {
                        if node.attrs == nil {
                            node.attrs = RHT()
                        }

                        for (key, value) in attributes {
                            node.attrs?.set(key: key, value: value, executedAt: editedAt)
                        }
                    }
                }
            }
        }

        return changes
    }

    /**
     * `edit` edits the tree with the given range and content.
     * If the content is undefined, the range will be removed.
     */
    @discardableResult
    func edit(_ range: TreePosRange, _ contents: [CRDTTreeNode]?, _ editedAt: TimeTicket, _ latestCreatedAtMapByActor: [String: TimeTicket]? = nil) throws -> ([TreeChange], [String: TimeTicket]) {
        // 01. split text nodes at the given range if needed.
        let (fromParent, fromLeft) = try self.findNodesAndSplitText(range.0, editedAt)
        let (toParent, toLeft) = try self.findNodesAndSplitText(range.1, editedAt)

        // TODO(hackerwins): If concurrent deletion happens, we need to seperate the
        // range(from, to) into multiple ranges.
        var changes = [TreeChange]()

        guard let actorID = editedAt.actorID else {
            throw YorkieError.unexpected(message: "No actor ID.")
        }

        var value: TreeChangeValue?

        if let nodes = contents?.compactMap({ $0.toJSON }) {
            value = .nodes(nodes)
        }

        try changes.append(TreeChange(actor: actorID,
                                      type: .content,
                                      from: self.toIndex(fromParent, fromLeft),
                                      to: self.toIndex(toParent, toLeft),
                                      fromPath: self.toPath(fromParent, fromLeft),
                                      toPath: self.toPath(toParent, toLeft),
                                      value: value)
        )

        var toBeRemoveds = [CRDTTreeNode]()
        var latestCreatedAtMap = [String: TimeTicket]()

        if fromLeft !== toLeft {
            var fromChildIndex: Int
            var parent: CRDTTreeNode

            if fromLeft.parent === toLeft.parent {
                parent = fromLeft.parent!

                let firstIndex = parent.innerChildren.firstIndex(where: { $0 === fromLeft }) ?? -1

                fromChildIndex = firstIndex + 1
            } else {
                parent = fromLeft
                fromChildIndex = 0
            }

            let toChildIndex = parent.innerChildren.firstIndex(where: { $0 === toLeft }) ?? -1

            if fromChildIndex <= toChildIndex {
                for idx in fromChildIndex ... toChildIndex {
                    let node = parent.innerChildren[idx]

                    guard let actorID = node.createdAt.actorID else {
                        throw YorkieError.unexpected(message: "Can't get actorID")
                    }

                    let latestCreatedAt = latestCreatedAtMapByActor != nil ? latestCreatedAtMapByActor?[actorID] ?? TimeTicket.initial : TimeTicket.max

                    if node.canDelete(editedAt, latestCreatedAt) {
                        let createdAt = node.createdAt
                        if let latestCreatedAt = latestCreatedAtMap[actorID] {
                            if createdAt.after(latestCreatedAt) {
                                latestCreatedAtMap[actorID] = createdAt
                            }
                        }

                        traverseAll(node: node) { node, _ in
                            if node.canDelete(editedAt, TimeTicket.max) {
                                let createdAt = node.createdAt
                                if let latestCreatedAt = latestCreatedAtMap[actorID] {
                                    if createdAt.after(latestCreatedAt) {
                                        latestCreatedAtMap[actorID] = createdAt
                                    }
                                }
                            }

                            if node.isRemoved == false {
                                toBeRemoveds.append(node)
                            }
                        }
                    }
                }
            }
        }

        for node in toBeRemoveds {
            node.remove(editedAt)

            if node.isRemoved {
                self.removedNodeMap[node.id.toIDString] = node
            }
        }

        // 03. insert the given node at the given position.
        if let contents, contents.isEmpty == false {
            var leftInChildren = fromLeft // tree

            for content in contents {
                // 03-1. insert the content nodes to the tree.
                if leftInChildren === fromParent {
                    // 03-1-1. when there's no leftSibling, then insert content into very fromt of parent's children List
                    try fromParent.insertAt(content, 0)
                } else {
                    // 03-1-2. insert after leftSibling
                    try fromParent.insertAfter(content, leftInChildren)
                }

                leftInChildren = content
                traverseAll(node: content) { node, _ in
                    // if insertion happens during concurrent editing and parent node has been removed,
                    // make new nodes as tombstone immediately
                    if fromParent.isRemoved {
                        node.remove(editedAt)

                        self.removedNodeMap[node.id.toIDString] = node
                    }

                    self.nodeMapByID.put(node.id, node)
                }
            }
        }

        return (changes, latestCreatedAtMap)
    }

    /**
     * `editByIndex` edits the given range with the given value.
     * This method uses indexes instead of a pair of TreePos for testing.
     */
    func editByIndex(_ range: (Int, Int), _ contents: [CRDTTreeNode]?, _ editedAt: TimeTicket) throws {
        let fromPos = try self.findPos(range.0)
        let toPos = try self.findPos(range.1)
        try self.edit((fromPos, toPos), contents, editedAt)
    }

    /**
     * `split` splits the node at the given index.
     */
    @discardableResult
    func split(_ index: Int, _ depth: Int = 1) throws -> TreePos<CRDTTreeNode> {
        // TODO(hackerwins, easylogic): Implement this with keeping references in the list.
        // return this.treeByIndex.split(index, depth);
        throw YorkieError.unimplemented(message: "not implemented, \(index) \(depth)")
    }

    /**
     * `move` move the given source range to the given target range.
     */
    func move(_ target: (Int, Int), _ source: (Int, Int), _ ticket: TimeTicket) throws {
        // TODO(hackerwins, easylogic): Implement this with keeping references of the nodes.
        throw YorkieError.unimplemented(message: "not implemented, \(target), \(source) \(ticket)")
    }

    /**
     * `removedNodesLen` returns length of removed nodes
     */
    var removedNodesLength: Int {
        self.removedNodeMap.count
    }

    /**
     * `purgeRemovedNodesBefore` physically purges nodes that have been removed.
     */
    func purgeRemovedNodesBefore(ticket: TimeTicket) -> Int {
        var nodesToBeRemoved = [CRDTTreeNode]()
        var count = 0

        self.removedNodeMap.forEach { _, node in
            if node.removedAt != nil, ticket >= node.removedAt! {
                nodesToBeRemoved.append(node)
                count += 1
            }
        }

        nodesToBeRemoved.forEach { node in
            do {
                try node.parent?.removeChild(child: node)
            } catch {
                assertionFailure("Can't remove Child from parents.")
            }
            self.nodeMapByID.remove(node.id)
            self.purge(node)
            self.removedNodeMap.removeValue(forKey: node.id.toIDString)
        }

        return count
    }

    /**
     * `purge` physically purges the given node from RGATreeSplit.
     */
    func purge(_ node: CRDTTreeNode) {
        if let insPrevID = node.insPrevID {
            self.findFloorNode(insPrevID)?.insNextID = node.insNextID
        }
        if let insNextID = node.insNextID {
            self.findFloorNode(insNextID)?.insPrevID = node.insPrevID
        }

        node.insPrevID = nil
        node.insNextID = nil
    }

    /**
     * `findPos` finds the position of the given index in the tree.
     */
    func findPos(_ index: Int, _ preferText: Bool = true) throws -> CRDTTreePos {
        let treePos = try self.indexTree.findTreePos(index, preferText)

        let offset = treePos.offset
        var node = treePos.node
        var leftSibing: CRDTTreeNode

        if node.isText {
            if node.parent?.children[0] === node, offset == 0 {
                leftSibing = node.parent!
            } else {
                leftSibing = node
            }

            node = node.parent!
        } else {
            if offset == 0 {
                leftSibing = node
            } else {
                leftSibing = node.children[Int(offset) - 1]
            }
        }

        return CRDTTreePos(parentID: node.id, leftSiblingID: CRDTTreeNodeID(createdAt: leftSibing.createdAt, offset: leftSibing.offset + offset))
    }

    /**
     * `removedNodesLen` returns size of removed nodes.
     */
    var removedNodesLen: Int {
        self.removedNodeMap.count
    }

    /**
     * `pathToPosRange` converts the given path of the node to the range of the position.
     */
    func pathToPosRange(_ path: [Int]) throws -> TreePosRange {
        let fromIdx = try self.pathToIndex(path)

        return try (self.findPos(fromIdx), self.findPos(fromIdx + 1))
    }

    /**
     * `pathToTreePos` finds the tree position path.
     */
    func pathToTreePos(_ path: [Int]) throws -> TreePos<CRDTTreeNode> {
        try self.indexTree.pathToTreePos(path)
    }

    /**
     * `pathToPos` finds the position of the given index in the tree by path.
     */
    func pathToPos(_ path: [Int]) throws -> CRDTTreePos {
        let index = try self.indexTree.pathToIndex(path)

        return try self.findPos(index)
    }

    /**
     * `root` returns the root node of the tree.
     */
    var root: CRDTTreeNode {
        self.indexTree.root
    }

    /**
     * `size` returns the size of the tree.
     */
    var size: Int {
        self.indexTree.size
    }

    /**
     * toXML returns the XML encoding of this tree.
     */
    func toXML() -> String {
        CRDTTreeNode.toXML(node: self.indexTree.root)
    }

    /**
     * `toJSON` returns the JSON encoding of this tree.
     */
    func toJSON() -> String {
        self.indexTree.root.toJSON.toJSONString
    }

    /**
     * `toTestTreeNode` returns the JSON of this tree for debugging.
     */
    func toTestTreeNode() -> TreeNodeForTest {
        CRDTTreeNode.toTestTreeNode(self.indexTree.root)
    }

    /**
     * `toSortedJSON` returns the sorted JSON encoding of this tree.
     */
    func toSortedJSON() -> String {
        self.toJSON()
    }

    /**
     * `deepcopy` copies itself deeply.
     */
    func deepcopy() -> CRDTElement {
        let tree = CRDTTree(root: root.deepcopy()!, createdAt: self.createdAt)

        return tree
    }

    /**
     * `toPath` converts the given CRDTTreeNodeID to the path of the tree.
     */
    private func toPath(_ parentNode: CRDTTreeNode, _ leftSiblingNode: CRDTTreeNode) throws -> [Int] {
        guard let treePos = try self.toTreePos(parentNode, leftSiblingNode) else {
            throw YorkieError.unexpected(message: "Can't find treePos")
        }

        return try self.indexTree.treePosToPath(treePos)
    }

    /**
     * `toIndex` converts the given CRDTTreeNodeID to the index of the tree.
     */
    func toIndex(_ parentNode: CRDTTreeNode, _ leftSiblingNode: CRDTTreeNode) throws -> Int {
        guard let treePos = try self.toTreePos(parentNode, leftSiblingNode) else {
            throw YorkieError.unexpected(message: "Can't find treePos")
        }

        return try self.indexTree.indexOf(treePos)
    }

    private func toTreeNodes(_ pos: CRDTTreePos) -> (CRDTTreeNode, CRDTTreeNode)? {
        let parentID = pos.parentID
        let leftSiblingID = pos.leftSiblingID
        guard let parentNode = self.findFloorNode(parentID),
              var leftSiblingNode = self.findFloorNode(leftSiblingID)
        else {
            return nil
        }

        if leftSiblingID.offset > 0,
           leftSiblingID.offset == leftSiblingNode.id.offset,
           leftSiblingNode.insPrevID != nil
        {
            leftSiblingNode = self.findFloorNode(leftSiblingNode.insPrevID!) ?? leftSiblingNode
        }

        return (parentNode, leftSiblingNode)
    }

    /**
     * `toTreePos` converts the given CRDTTreePos to local TreePos<CRDTTreeNode>.
     */
    private func toTreePos(_ parentNode: CRDTTreeNode, _ leftSiblingNode: CRDTTreeNode) throws -> TreePos<CRDTTreeNode>? {
        var treePos: TreePos<CRDTTreeNode>

        var parentNode = parentNode

        if parentNode.isRemoved {
            var childNode = parentNode
            while parentNode.isRemoved {
                childNode = parentNode
                parentNode = childNode.parent!
            }

            guard let childOffset = try parentNode.findOffset(node: childNode) else {
                throw YorkieError.unexpected(message: "Can't find Offset")
            }

            treePos = TreePos(node: parentNode, offset: Int32(childOffset))
        } else {
            if parentNode === leftSiblingNode {
                treePos = TreePos(node: parentNode, offset: 0)
            } else {
                guard var offset = try parentNode.findOffset(node: leftSiblingNode) else {
                    throw YorkieError.unexpected(message: "Can't find Offset")
                }

                if leftSiblingNode.isRemoved == false {
                    if leftSiblingNode.isText {
                        return TreePos(node: leftSiblingNode, offset: Int32(leftSiblingNode.paddedSize))
                    } else {
                        offset += 1
                    }
                }

                treePos = TreePos(node: parentNode, offset: Int32(offset))
            }
        }

        return treePos
    }

    /**
     * `indexToPath` converts the given tree index to path.
     */
    func indexToPath(_ index: Int) throws -> [Int] {
        try self.indexTree.indexToPath(index)
    }

    /**
     * `pathToIndex` converts the given path to index.
     */
    func pathToIndex(_ path: [Int]) throws -> Int {
        try self.indexTree.pathToIndex(path)
    }

    /**
     * `indexRangeToPosRange` returns the position range from the given index range.
     */
    func indexRangeToPosRange(_ range: (Int, Int)) throws -> TreePosRange {
        let fromPos = try self.findPos(range.0)
        if range.0 == range.1 {
            return (fromPos, fromPos)
        }

        return try (fromPos, self.findPos(range.1))
    }

    /**
     * `indexRangeToPosStructRange` converts the integer index range into the Tree position range structure.
     */
    func indexRangeToPosStructRange(_ range: (Int, Int)) throws -> TreePosStructRange {
        let (fromIdx, toIdx) = range
        let fromPos = try self.findPos(fromIdx).toStruct
        if fromIdx == toIdx {
            return (fromPos, fromPos)
        }

        return try (fromPos, self.findPos(toIdx).toStruct)
    }

    /**
     * `posRangeToPathRange` converts the given position range to the path range.
     */
    func posRangeToPathRange(_ range: TreePosRange, _ timeTicket: TimeTicket) throws -> ([Int], [Int]) {
        let (fromParent, fromLeft) = try self.findNodesAndSplitText(range.0, timeTicket)
        let (toParent, toLeft) = try self.findNodesAndSplitText(range.1, timeTicket)

        return try (self.toPath(fromParent, fromLeft), self.toPath(toParent, toLeft))
    }

    /**
     * `posRangeToIndexRange` converts the given position range to the path range.
     */
    func posRangeToIndexRange(_ range: TreePosRange, _ timeTicket: TimeTicket) throws -> (Int, Int) {
        let (fromParent, fromLeft) = try self.findNodesAndSplitText(range.0, timeTicket)
        let (toParent, toLeft) = try self.findNodesAndSplitText(range.1, timeTicket)

        return try (self.toIndex(fromParent, fromLeft), self.toIndex(toParent, toLeft))
    }

    /**
     * `toBytes` creates an array representing the value.
     */
    func toBytes() -> Data {
        return Data()
    }
}

/*
 extension CRDTTree: Sequence {
     func makeIterator() -> CRDTTreeListIterator {
         return CRDTTreeListIterator(self.dummyHead.next)
     }
 }

 class CRDTTreeListIterator: IteratorProtocol {
     private weak var iteratorNext: CRDTTreeNode?

     init(_ firstNode: CRDTTreeNode?) {
         self.iteratorNext = firstNode
     }

     func next() -> CRDTTreeNode? {
         while let result = self.iteratorNext {
             self.iteratorNext = result.next
             if result.isRemoved == false {
                 return result
             }
         }

         return nil
     }
 }
 */<|MERGE_RESOLUTION|>--- conflicted
+++ resolved
@@ -482,17 +482,11 @@
                 split.insPrevID = leftSiblingNode.id
                 self.nodeMapByID.put(split.id, split)
 
-                if leftSiblingNode.insNextID != nil {
-                    let insNext = self.findFloorNode(leftSiblingNode.insNextID!)
-<<<<<<< HEAD
-
-                    insNext?.insPrevID = split!.id
-                    split!.insNextID = leftSiblingNode.insNextID
-=======
-                    
+                if let id = leftSiblingNode.insNextID {
+                    let insNext = self.findFloorNode(id)
+
                     insNext?.insPrevID = split.id
-                    split.insNextID = leftSiblingNode.insNextID
->>>>>>> 5a93a41b
+                    split.insNextID = id
                 }
                 leftSiblingNode.insNextID = split.id
             }
