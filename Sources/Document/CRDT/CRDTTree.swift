/*
 * Copyright 2023 The Yorkie Authors. All rights reserved.
 *
 * Licensed under the Apache License, Version 2.0 (the "License");
 * you may not use this file except in compliance with the License.
 * You may obtain a copy of the License at
 *
 *     http://www.apache.org/licenses/LICENSE-2.0
 *
 * Unless required by applicable law or agreed to in writing, software
 * distributed under the License is distributed on an "AS IS" BASIS,
 * WITHOUT WARRANTIES OR CONDITIONS OF ANY KIND, either express or implied.
 * See the License for the specific language governing permissions and
 * limitations under the License.
 */

import Foundation

/**
 * `TreeNode` represents the JSON representation of a node in the tree.
 * It is used to serialize and deserialize the tree.
 */
public struct TreeNode: Equatable {
    let type: TreeNodeType
    var children: [TreeNode]?
    var value: String?
    var attributes: [String: String]?

    var toJSONString: String {
        if self.type == DefaultTreeNodeType.text.rawValue {
            let valueString = self.value ?? ""

            return "{\"type\":\"\(self.type)\",\"value\":\"\(valueString)\"}"
        } else {
            var childrenString = ""
            if let children, children.isEmpty == false {
                childrenString = children.compactMap { $0.toJSONString }.joined(separator: ",")
            }

            var resultString = "{\"type\":\"\(self.type)\",\"children\":[\(childrenString)]"

            if let attributes, attributes.isEmpty == false {
                let sortedKeys = attributes.keys.sorted()

                let attrsString = sortedKeys.compactMap { key in
                    if let value = attributes[key] {
                        return "\"\(key)\":\(value)"
                    } else {
                        return nil
                    }
                }.joined(separator: ",")

                resultString += ",\"attributes\":{\(attrsString)}"
            }

            resultString += "}"

            return resultString
        }
    }
}

/**
 * `TreeNodeForTest` represents the JSON representation of a node in the tree.
 * It is used for testing.
 */
struct TreeNodeForTest: Codable {
    let type: TreeNodeType
    var children: [TreeNodeForTest]?
    var value: String?
    var attributes: [String: String]?
    var size: Int
    var isRemoved: Bool
}

/**
 * `TreeChangeType` represents the type of change in the tree.
 */
enum TreeChangeType {
    case content
    case style
}

enum TreeChangeValue {
    case nodes([TreeNode])
    case attributes([String: String])
}

/**
 * `TreeChange` represents the change in the tree.
 */
struct TreeChange {
    let actor: ActorID
    let type: TreeChangeType
    let from: Int
    let to: Int
    let fromPath: [Int]
    let toPath: [Int]
    let value: TreeChangeValue?
}

/**
 * `CRDTTreePos` represent a position in the tree. It is used to identify a
 * position in the tree. It is composed of the parent ID and the left sibling
 * ID. If there's no left sibling in parent's children, then left sibling is
 * parent.
 */
struct CRDTTreePos: Equatable {
    let parentID: CRDTTreeNodeID
    let leftSiblingID: CRDTTreeNodeID
}

extension CRDTTreePos {
    /**
     * `fromStruct` creates a new instance of CRDTTreePos from the given struct.
     */
    static func fromStruct(_ value: CRDTTreePosStruct) throws -> CRDTTreePos {
        try CRDTTreePos(parentID: CRDTTreeNodeID.fromStruct(value.parentID), leftSiblingID: CRDTTreeNodeID.fromStruct(value.leftSiblingID))
    }

    /**
     * `toStruct` returns the structure of this position.
     */
    var toStruct: CRDTTreePosStruct {
        CRDTTreePosStruct(parentID: self.parentID.toStruct, leftSiblingID: self.leftSiblingID.toStruct)
    }
}

/**
 * `CRDTTreeNodeID` represent a position in the tree. It indicates the virtual
 * location in the tree, so whether the node is splitted or not, we can find
 * the adjacent node to pos by calling `map.floorEntry()`.
 */
struct CRDTTreeNodeID: Equatable, Comparable {
    /**
     * `initial` is the initial position of the tree.
     */
    public static let initial = CRDTTreeNodeID(createdAt: .initial, offset: 0)

    /**
     * `createdAt` is the creation time of the node.
     */
    let createdAt: TimeTicket

    /**
     * `offset` is the distance from the beginning of the node if the node is
     * split.
     */
    let offset: Int32

    /**
     * `toIDString` returns a string that can be used as an ID for this position.
     */
    var toIDString: String {
        "\(self.createdAt.toIDString):\(self.offset)"
    }

    static func < (lhs: CRDTTreeNodeID, rhs: CRDTTreeNodeID) -> Bool {
        if lhs.createdAt == rhs.createdAt {
            return lhs.offset < rhs.offset
        } else {
            return lhs.createdAt < rhs.createdAt
        }
    }

    static func == (lhs: CRDTTreeNodeID, rhs: CRDTTreeNodeID) -> Bool {
        lhs.createdAt == rhs.createdAt && lhs.offset == rhs.offset
    }
<<<<<<< HEAD
=======
}

extension CRDTTreeNodeID {
    /**
     * `fromStruct` creates a new instance of CRDTTreeNodeID from the given struct.
     */
    static func fromStruct(_ value: CRDTTreeNodeIDStruct) throws -> CRDTTreeNodeID {
        try CRDTTreeNodeID(createdAt: TimeTicket.fromStruct(value.createdAt), offset: value.offset)
    }

    /**
     * `toStruct` returns the structure of this position.
     */
    var toStruct: CRDTTreeNodeIDStruct {
        CRDTTreeNodeIDStruct(createdAt: self.createdAt.toStruct, offset: self.offset)
    }
}

/**
 * `CRDTTreePosStruct` represents the structure of CRDTTreePos.
 */
struct CRDTTreePosStruct {
    let parentID: CRDTTreeNodeIDStruct
    let leftSiblingID: CRDTTreeNodeIDStruct
}

/**
 * `CRDTTreeNodeIDStruct` represents the structure of CRDTTreePos.
 * It is used to serialize and deserialize the CRDTTreePos.
 */
struct CRDTTreeNodeIDStruct {
    let createdAt: TimeTicketStruct
    let offset: Int32
>>>>>>> 3a30ed09
}

extension CRDTTreeNodeID {
    /**
     * `fromStruct` creates a new instance of CRDTTreeNodeID from the given struct.
     */
    static func fromStruct(_ value: CRDTTreeNodeIDStruct) throws -> CRDTTreeNodeID {
        try CRDTTreeNodeID(createdAt: TimeTicket.fromStruct(value.createdAt), offset: value.offset)
    }

    /**
     * `toStruct` returns the structure of this position.
     */
    var toStruct: CRDTTreeNodeIDStruct {
        CRDTTreeNodeIDStruct(createdAt: self.createdAt.toStruct, offset: self.offset)
    }
}

/**
 * `CRDTTreePosStruct` represents the structure of CRDTTreePos.
 */
struct CRDTTreePosStruct: Codable {
    let parentID: CRDTTreeNodeIDStruct
    let leftSiblingID: CRDTTreeNodeIDStruct
}

/**
 * `CRDTTreeNodeIDStruct` represents the structure of CRDTTreePos.
 * It is used to serialize and deserialize the CRDTTreePos.
 */
struct CRDTTreeNodeIDStruct: Codable {
    let createdAt: TimeTicketStruct
    let offset: Int32
}

/**
 * `TreePosRange` represents a pair of CRDTTreePos.
 */
typealias TreePosRange = (CRDTTreePos, CRDTTreePos)

/**
<<<<<<< HEAD
 * `TreePosStructRange` represents a pair of CRDTTreePosStruct.
 */
=======
 * `TreePosRange` represents a pair of CRDTTreePos.
 */
typealias TreePosRange = (CRDTTreePos, CRDTTreePos)

/**
 * `TreePosStructRange` represents a pair of CRDTTreePosStruct.
 */
>>>>>>> 3a30ed09
typealias TreePosStructRange = (CRDTTreePosStruct, CRDTTreePosStruct)

/**
 * `CRDTTreeNode` is a node of CRDTTree. It is includes the logical clock and
 * links to other nodes to resolve conflicts.
 */
final class CRDTTreeNode: IndexTreeNode {
    var size: Int
    var parent: CRDTTreeNode?
    var type: TreeNodeType
    var value: String {
        get {
            if self.isText == false {
                fatalError("cannot get value of element node: \(self.type)")
            }

            return self.innerValue
        }

        set {
            if self.isText == false {
                fatalError("cannot set value of element node: \(self.type)")
            }

            self.innerValue = newValue
            self.size = newValue.count
        }
    }

    var innerValue: String

    var innerChildren: [CRDTTreeNode]

    let id: CRDTTreeNodeID
    var removedAt: TimeTicket?
    var attrs: RHT?

    /**
     * `insPrevID` is the previous node of this node in the list.
     */
    var insPrevID: CRDTTreeNodeID?

    /**
     * `insNextID` is the previous node of this node after the node is split.
     */
    var insNextID: CRDTTreeNodeID?

    init(id: CRDTTreeNodeID, type: TreeNodeType, value: String? = nil, children: [CRDTTreeNode]? = nil, attributes: RHT? = nil) {
        self.size = 0
        self.innerValue = ""
        self.parent = nil

        self.id = id
        self.type = type
        self.innerChildren = children ?? []
        self.attrs = attributes

        if let value {
            self.value = value
        }

        if type == DefaultTreeNodeType.text.rawValue, self.innerChildren.isEmpty == false {
            fatalError("Text node cannot have children: \(self.type)")
        }
    }

    /**
     * `deepcopy` copies itself deeply.
     */
    func deepcopy() -> CRDTTreeNode? {
        let clone = CRDTTreeNode(id: self.id, type: self.type)

        clone.removedAt = self.removedAt
        clone.size = self.size
        if self.type == DefaultTreeNodeType.text.rawValue {
            clone.value = self.value
        }
        clone.attrs = self.attrs
        clone.innerChildren = self.innerChildren.compactMap { child in
            let childClone = child.deepcopy()
            childClone?.parent = clone

            return childClone
        }

        return clone
    }

    /**
     * `isRemoved` returns whether the node is removed or not.
     */
    public var isRemoved: Bool {
        self.removedAt != nil
    }

    /**
     * `remove` marks the node as removed.
     */
    func remove(_ removedAt: TimeTicket) {
        let alived = !self.isRemoved

        if self.removedAt == nil || removedAt <= self.removedAt! {
            self.removedAt = removedAt
        }

        if alived {
            self.updateAncestorsSize()
        }
    }

    /**
     * `clone` clones this node with the given offset.
     */
    func clone(offset: Int32) -> CRDTTreeNode {
<<<<<<< HEAD
        let clone = CRDTTreeNode(id: CRDTTreeNodeID(createdAt: self.id.createdAt, offset: offset), type: self.type, attributes: self.attrs)
=======
        let clone = CRDTTreeNode(id: CRDTTreeNodeID(createdAt: self.id.createdAt, offset: offset), type: self.type, attributes:  self.attrs)
>>>>>>> 3a30ed09
        clone.removedAt = self.removedAt
        clone.value = self.value
        clone.size = self.size
        clone.innerChildren = self.innerChildren.compactMap {
            let childClone = $0.deepcopy()
            childClone?.parent = clone
<<<<<<< HEAD

            return childClone
        }

=======
            
            return childClone
        }
        
>>>>>>> 3a30ed09
        return clone
    }

    /**
     * `createdAt` returns the creation time of this element.
     */
    var createdAt: TimeTicket {
        self.id.createdAt
    }

    /**
     * `offset` returns the offset of a pos.
     */
    var offset: Int32 {
        self.id.offset
    }

    /**
     * `canDelete` checks if node is able to delete.
     */
    func canDelete(_ editedAt: TimeTicket, _ latestCreatedAt: TimeTicket) -> Bool {
        !self.createdAt.after(latestCreatedAt) && (self.removedAt == nil || editedAt.after(self.removedAt!))
    }

    /**
     * toJSON converts the given CRDTNode to JSON.
     */
    var toJSON: TreeNode {
        if self.isText {
            return TreeNode(type: self.type, value: self.value)
        }

        let children = self.children.compactMap {
            $0.toJSON
        }

        let attrs = self.attrs?.toObject().mapValues { $0.value }

        return TreeNode(type: self.type, children: children, attributes: attrs)
    }

    /**
     * toXML converts the given CRDTNode to XML string.
     */
    static func toXML(node: CRDTTreeNode) -> String {
        if node.isText {
            return node.value
        }

        var xml = "<\(node.type)"
        if let attrs = node.attrs?.toObject() {
            attrs.keys.sorted().forEach {
                if let value = attrs[$0]?.value {
                    if value.first == "\"", value.last == "\"" {
                        xml += " \($0)=\(value)"
                    } else {
                        xml += " \($0)=\"\(value)\""
                    }
                }
            }
        }
        xml += ">"

        let childrenXML = node.children.compactMap { self.toXML(node: $0) }.joined()

        xml += childrenXML
        xml += "</\(node.type)>"

        return xml
    }

    /**
     * `toTestTreeNode` converts the given CRDTNode JSON for debugging.
     */
    static func toTestTreeNode(_ node: CRDTTreeNode) -> TreeNodeForTest {
        if node.isText {
            return TreeNodeForTest(type: node.type,
                                   value: node.value,
                                   size: node.size,
                                   isRemoved: node.isRemoved)
        } else {
            return TreeNodeForTest(type: node.type,
                                   children: node.children.map { self.toTestTreeNode($0) },
                                   size: node.size,
                                   isRemoved: node.isRemoved)
        }
    }

    var toJSONTreeNode: any JSONTreeNode {
        if self.isText {
            return JSONTreeTextNode(value: self.value)
        } else {
            var attrs = [String: String]()
            self.attrs?.forEach {
                attrs[$0.key] = $0.value
            }

            return JSONTreeElementNode(type: self.type,
                                       attributes: attrs.toJSONObejct,
                                       children: self.children.compactMap { $0.toJSONTreeNode })
        }
    }
}

/**
 * `CRDTTree` is a CRDT implementation of a tree.
 */
class CRDTTree: CRDTGCElement {
    var createdAt: TimeTicket
    var movedAt: TimeTicket?
    var removedAt: TimeTicket?

    private(set) var indexTree: IndexTree<CRDTTreeNode>
    private var nodeMapByID: LLRBTree<CRDTTreeNodeID, CRDTTreeNode>
    private var removedNodeMap: [String: CRDTTreeNode]

    init(root: CRDTTreeNode, createdAt: TimeTicket) {
        self.createdAt = createdAt
        self.indexTree = IndexTree(root: root)
        self.nodeMapByID = LLRBTree()
        self.removedNodeMap = [String: CRDTTreeNode]()

        self.indexTree.traverse { node, _ in
            self.nodeMapByID.put(node.id, node)
        }
    }
<<<<<<< HEAD

=======
    
>>>>>>> 3a30ed09
    /**
     * `findFloorNode` finds node of given id.
     */
    private func findFloorNode(_ id: CRDTTreeNodeID) -> CRDTTreeNode? {
        guard let entry = self.nodeMapByID.floorEntry(id), entry.key.createdAt == id.createdAt else {
            return nil
        }

        return entry.value
    }

    /**
     * `findNodesAndSplitText` finds `TreePos` of the given `CRDTTreeNodeID` and
     * splits the text node if necessary.
     *
     * `CRDTTreeNodeID` is a position in the CRDT perspective. This is
     * different from `TreePos` which is a position of the tree in the local
     * perspective.
     */
    func findNodesAndSplitText(_ pos: CRDTTreePos, _ editedAt: TimeTicket) throws -> (CRDTTreeNode, CRDTTreeNode) {
        guard let treeNodes = self.toTreeNodes(pos) else {
            throw YorkieError.unexpected(message: "cannot find node at \(pos)")
        }

        let parentNode = treeNodes.0
        var leftSiblingNode = treeNodes.1

        // Find the appropriate position. This logic is similar to the logical to
        // handle the same position insertion of RGA.

        if leftSiblingNode.isText {
            let absOffset = leftSiblingNode.id.offset
            if let split = try leftSiblingNode.split(pos.leftSiblingID.offset - absOffset, absOffset) {
                split.insPrevID = leftSiblingNode.id
                self.nodeMapByID.put(split.id, split)

                if let id = leftSiblingNode.insNextID {
                    let insNext = self.findFloorNode(id)

                    insNext?.insPrevID = split.id
                    split.insNextID = id
                }
                leftSiblingNode.insNextID = split.id
            }
        }

        var index = 0

        if parentNode !== leftSiblingNode {
            let firstIndex = parentNode.innerChildren.firstIndex(where: { $0 === leftSiblingNode }) ?? -1

            index = firstIndex + 1
        }

        if index <= parentNode.innerChildren.count {
            for idx in index ..< parentNode.innerChildren.count {
                let next = parentNode.innerChildren[idx]
<<<<<<< HEAD

=======
                
>>>>>>> 3a30ed09
                if next.id.createdAt.after(editedAt) {
                    leftSiblingNode = next
                } else {
                    break
                }
            }
        }

        return (parentNode, leftSiblingNode)
    }

    /**
     * `style` applies the given attributes of the given range.
     */
    @discardableResult
    func style(_ range: TreePosRange, _ attributes: [String: String]?, _ editedAt: TimeTicket) throws -> [TreeChange] {
        let (fromParent, fromLeft) = try self.findNodesAndSplitText(range.0, editedAt)
        let (toParent, toLeft) = try self.findNodesAndSplitText(range.1, editedAt)
        var changes: [TreeChange] = []

        guard let actorID = editedAt.actorID else {
            throw YorkieError.unexpected(message: "No actor ID.")
        }

        var value: TreeChangeValue?

        if let attributes {
            value = .attributes(attributes)
        }

        try changes.append(TreeChange(actor: actorID,
                                      type: .style,
                                      from: self.toIndex(fromParent, fromLeft),
                                      to: self.toIndex(toParent, toLeft),
                                      fromPath: self.toPath(fromParent, fromLeft),
                                      toPath: self.toPath(toParent, toLeft),
                                      value: value)
        )

        try self.traverseInPosRange(fromParent, fromLeft, toParent, toLeft) { node, _ in
            if node.isRemoved == false, node.isText == false, let attributes {
                if node.attrs == nil {
                    node.attrs = RHT()
                }
                for (key, value) in attributes {
                    node.attrs?.set(key: key, value: value, executedAt: editedAt)
                }
            }
        }

        return changes
    }

    /**
     * `edit` edits the tree with the given range and content.
     * If the content is undefined, the range will be removed.
     */
    @discardableResult
    func edit(_ range: TreePosRange, _ contents: [CRDTTreeNode]?, _ editedAt: TimeTicket, _ latestCreatedAtMapByActor: [String: TimeTicket] = [:]) throws -> ([TreeChange], [String: TimeTicket]) {
        // 01. split text nodes at the given range if needed.
        let (fromParent, fromLeft) = try self.findNodesAndSplitText(range.0, editedAt)
        let (toParent, toLeft) = try self.findNodesAndSplitText(range.1, editedAt)

        // TODO(hackerwins): If concurrent deletion happens, we need to seperate the
        // range(from, to) into multiple ranges.
        var changes = [TreeChange]()

        guard let actorID = editedAt.actorID else {
            throw YorkieError.unexpected(message: "No actor ID.")
        }

        var value: TreeChangeValue?

        if let nodes = contents?.compactMap({ $0.toJSON }) {
            value = .nodes(nodes)
        }

        try changes.append(TreeChange(actor: actorID,
                                      type: .content,
                                      from: self.toIndex(fromParent, fromLeft),
                                      to: self.toIndex(toParent, toLeft),
                                      fromPath: self.toPath(fromParent, fromLeft),
                                      toPath: self.toPath(toParent, toLeft),
                                      value: value)
        )

        var toBeRemoveds = [CRDTTreeNode]()
        var latestCreatedAtMap = [String: TimeTicket]()

        try self.traverseInPosRange(fromParent, fromLeft, toParent, toLeft) { node, contain in
            // If node is a element node and half-contained in the range,
            // it should not be removed.
            if node.isText == false, contain != .all {
                return
            }
<<<<<<< HEAD

            guard let actorID = node.createdAt.actorID else {
                throw YorkieError.unexpected(message: "Can't get actorID")
=======
            
            guard let actorID = node.createdAt.actorID else {
                throw YorkieError.unexpected(message: "Can't get actorID")
            }
            
            let latestCreatedAt = latestCreatedAtMapByActor.isEmpty == false ? latestCreatedAtMapByActor[actorID] ?? TimeTicket.initial : TimeTicket.max
            
            if node.canDelete(editedAt, latestCreatedAt) {
                let latestCreatedAt = latestCreatedAtMap[actorID]
                let createdAt = node.createdAt
                
                if latestCreatedAt == nil || createdAt.after(latestCreatedAt!) {
                    latestCreatedAtMap[actorID] = createdAt
                }
                
                toBeRemoveds.append(node)
>>>>>>> 3a30ed09
            }
        }

<<<<<<< HEAD
            let latestCreatedAt = latestCreatedAtMapByActor.isEmpty == false ? latestCreatedAtMapByActor[actorID] ?? TimeTicket.initial : TimeTicket.max

            if node.canDelete(editedAt, latestCreatedAt) {
                let latestCreatedAt = latestCreatedAtMap[actorID]
                let createdAt = node.createdAt

                if latestCreatedAt == nil || createdAt.after(latestCreatedAt!) {
                    latestCreatedAtMap[actorID] = createdAt
                }

                toBeRemoveds.append(node)
=======
        for node in toBeRemoveds {
            node.remove(editedAt)

            if node.isRemoved {
                self.removedNodeMap[node.id.toIDString] = node
>>>>>>> 3a30ed09
            }
        }

        for node in toBeRemoveds {
            node.remove(editedAt)

            if node.isRemoved {
                self.removedNodeMap[node.id.toIDString] = node
            }
        }

        // 03. insert the given node at the given position.
        if let contents, contents.isEmpty == false {
            var leftInChildren = fromLeft // tree

            for content in contents {
                // 03-1. insert the content nodes to the tree.
                if leftInChildren === fromParent {
                    // 03-1-1. when there's no leftSibling, then insert content into very fromt of parent's children List
                    try fromParent.insertAt(content, 0)
                } else {
                    // 03-1-2. insert after leftSibling
                    try fromParent.insertAfter(content, leftInChildren)
                }

                leftInChildren = content
                traverseAll(node: content) { node, _ in
                    // if insertion happens during concurrent editing and parent node has been removed,
                    // make new nodes as tombstone immediately
                    if fromParent.isRemoved {
                        node.remove(editedAt)

                        self.removedNodeMap[node.id.toIDString] = node
                    }

                    self.nodeMapByID.put(node.id, node)
                }
            }
        }

        return (changes, latestCreatedAtMap)
<<<<<<< HEAD
    }

    private func traverseInPosRange(_ fromParent: CRDTTreeNode,
                                    _ fromLeft: CRDTTreeNode,
                                    _ toParent: CRDTTreeNode,
                                    _ toLeft: CRDTTreeNode,
                                    callback: @escaping (CRDTTreeNode, TagContained) throws -> Void) throws
    {
        let fromIdx = try self.toIndex(fromParent, fromLeft)
        let toIdx = try self.toIndex(toParent, toLeft)

        return try self.indexTree.nodesBetween(fromIdx, toIdx, callback)
=======
>>>>>>> 3a30ed09
    }

    private func traverseInPosRange(_ fromParent: CRDTTreeNode,
                                    _ fromLeft: CRDTTreeNode,
                                    _ toParent: CRDTTreeNode,
                                    _ toLeft: CRDTTreeNode,
                                    callback: @escaping (CRDTTreeNode, TagContained) throws -> Void) throws {
       let fromIdx = try self.toIndex(fromParent, fromLeft)
       let toIdx = try self.toIndex(toParent, toLeft)

       return try self.indexTree.nodesBetween(fromIdx, toIdx, callback)
     }
    
    /**
     * `editByIndex` edits the given range with the given value.
     * This method uses indexes instead of a pair of TreePos for testing.
     */
    func editByIndex(_ range: (Int, Int), _ contents: [CRDTTreeNode]?, _ editedAt: TimeTicket) throws {
        let fromPos = try self.findPos(range.0)
        let toPos = try self.findPos(range.1)
        try self.edit((fromPos, toPos), contents, editedAt)
    }

    /**
     * `split` splits the node at the given index.
     */
    @discardableResult
    func split(_ index: Int, _ depth: Int = 1) throws -> TreePos<CRDTTreeNode> {
        // TODO(hackerwins, easylogic): Implement this with keeping references in the list.
        // return this.treeByIndex.split(index, depth);
        throw YorkieError.unimplemented(message: "not implemented, \(index) \(depth)")
    }

    /**
     * `move` move the given source range to the given target range.
     */
    func move(_ target: (Int, Int), _ source: (Int, Int), _ ticket: TimeTicket) throws {
        // TODO(hackerwins, easylogic): Implement this with keeping references of the nodes.
        throw YorkieError.unimplemented(message: "not implemented, \(target), \(source) \(ticket)")
    }

    /**
     * `removedNodesLen` returns length of removed nodes
     */
    var removedNodesLength: Int {
        self.removedNodeMap.count
    }

    /**
     * `purgeRemovedNodesBefore` physically purges nodes that have been removed.
     */
    func purgeRemovedNodesBefore(ticket: TimeTicket) -> Int {
        var nodesToBeRemoved = [CRDTTreeNode]()
        var count = 0

        self.removedNodeMap.forEach { _, node in
            if node.removedAt != nil, ticket >= node.removedAt! {
                nodesToBeRemoved.append(node)
                count += 1
            }
        }

        nodesToBeRemoved.forEach { node in
            do {
                try node.parent?.removeChild(child: node)
            } catch {
                assertionFailure("Can't remove Child from parents.")
            }
            self.nodeMapByID.remove(node.id)
            self.purge(node)
            self.removedNodeMap.removeValue(forKey: node.id.toIDString)
        }

        return count
    }

    /**
     * `purge` physically purges the given node from RGATreeSplit.
     */
    func purge(_ node: CRDTTreeNode) {
        if let insPrevID = node.insPrevID {
            self.findFloorNode(insPrevID)?.insNextID = node.insNextID
        }
        if let insNextID = node.insNextID {
            self.findFloorNode(insNextID)?.insPrevID = node.insPrevID
        }

        node.insPrevID = nil
        node.insNextID = nil
    }

    /**
     * `findPos` finds the position of the given index in the tree.
     */
    func findPos(_ index: Int, _ preferText: Bool = true) throws -> CRDTTreePos {
        let treePos = try self.indexTree.findTreePos(index, preferText)

        let offset = treePos.offset
        var node = treePos.node
        var leftSibing: CRDTTreeNode

        if node.isText {
            if node.parent?.children[0] === node, offset == 0 {
                leftSibing = node.parent!
            } else {
                leftSibing = node
            }

            node = node.parent!
        } else {
            if offset == 0 {
                leftSibing = node
            } else {
                leftSibing = node.children[Int(offset) - 1]
            }
        }

        return CRDTTreePos(parentID: node.id, leftSiblingID: CRDTTreeNodeID(createdAt: leftSibing.createdAt, offset: leftSibing.offset + offset))
    }

    /**
     * `removedNodesLen` returns size of removed nodes.
     */
    var removedNodesLen: Int {
        self.removedNodeMap.count
    }

    /**
     * `pathToPosRange` converts the given path of the node to the range of the position.
     */
    func pathToPosRange(_ path: [Int]) throws -> TreePosRange {
        let fromIdx = try self.pathToIndex(path)

        return try (self.findPos(fromIdx), self.findPos(fromIdx + 1))
    }

    /**
     * `pathToTreePos` finds the tree position path.
     */
    func pathToTreePos(_ path: [Int]) throws -> TreePos<CRDTTreeNode> {
        try self.indexTree.pathToTreePos(path)
    }

    /**
     * `pathToPos` finds the position of the given index in the tree by path.
     */
    func pathToPos(_ path: [Int]) throws -> CRDTTreePos {
        let index = try self.indexTree.pathToIndex(path)

        return try self.findPos(index)
    }

    /**
     * `root` returns the root node of the tree.
     */
    var root: CRDTTreeNode {
        self.indexTree.root
    }

    /**
     * `size` returns the size of the tree.
     */
    var size: Int {
        self.indexTree.size
    }

    /**
     * toXML returns the XML encoding of this tree.
     */
    func toXML() -> String {
        CRDTTreeNode.toXML(node: self.indexTree.root)
    }

    /**
     * `toJSON` returns the JSON encoding of this tree.
     */
    func toJSON() -> String {
        self.indexTree.root.toJSON.toJSONString
    }

    /**
     * `toTestTreeNode` returns the JSON of this tree for debugging.
     */
    func toTestTreeNode() -> TreeNodeForTest {
        CRDTTreeNode.toTestTreeNode(self.indexTree.root)
    }

    /**
     * `toSortedJSON` returns the sorted JSON encoding of this tree.
     */
    func toSortedJSON() -> String {
        self.toJSON()
    }

    /**
     * `deepcopy` copies itself deeply.
     */
    func deepcopy() -> CRDTElement {
        let tree = CRDTTree(root: root.deepcopy()!, createdAt: self.createdAt)

        return tree
    }

    /**
     * `toPath` converts the given CRDTTreeNodeID to the path of the tree.
     */
    private func toPath(_ parentNode: CRDTTreeNode, _ leftSiblingNode: CRDTTreeNode) throws -> [Int] {
        guard let treePos = try self.toTreePos(parentNode, leftSiblingNode) else {
            throw YorkieError.unexpected(message: "Can't find treePos")
        }

        return try self.indexTree.treePosToPath(treePos)
    }

    /**
     * `toIndex` converts the given CRDTTreeNodeID to the index of the tree.
     */
    func toIndex(_ parentNode: CRDTTreeNode, _ leftSiblingNode: CRDTTreeNode) throws -> Int {
        guard let treePos = try self.toTreePos(parentNode, leftSiblingNode) else {
            throw YorkieError.unexpected(message: "Can't find treePos")
        }

        return try self.indexTree.indexOf(treePos)
    }

    private func toTreeNodes(_ pos: CRDTTreePos) -> (CRDTTreeNode, CRDTTreeNode)? {
        let parentID = pos.parentID
        let leftSiblingID = pos.leftSiblingID
        guard let parentNode = self.findFloorNode(parentID),
              var leftSiblingNode = self.findFloorNode(leftSiblingID)
        else {
            return nil
        }

        if leftSiblingID.offset > 0,
           leftSiblingID.offset == leftSiblingNode.id.offset,
           leftSiblingNode.insPrevID != nil
        {
            leftSiblingNode = self.findFloorNode(leftSiblingNode.insPrevID!) ?? leftSiblingNode
<<<<<<< HEAD
        }

        return (parentNode, leftSiblingNode)
    }

    /**
     * `toTreePos` converts the given CRDTTreePos to local TreePos<CRDTTreeNode>.
     */
    private func toTreePos(_ parentNode: CRDTTreeNode, _ leftSiblingNode: CRDTTreeNode) throws -> TreePos<CRDTTreeNode>? {
        var treePos: TreePos<CRDTTreeNode>

        var parentNode = parentNode

        if parentNode.isRemoved {
            var childNode = parentNode
            while parentNode.isRemoved {
                childNode = parentNode
                parentNode = childNode.parent!
            }

            guard let childOffset = try parentNode.findOffset(node: childNode) else {
                throw YorkieError.unexpected(message: "Can't find Offset")
            }

            treePos = TreePos(node: parentNode, offset: Int32(childOffset))
        } else {
            if parentNode === leftSiblingNode {
                treePos = TreePos(node: parentNode, offset: 0)
            } else {
                guard var offset = try parentNode.findOffset(node: leftSiblingNode) else {
                    throw YorkieError.unexpected(message: "Can't find Offset")
                }

                if leftSiblingNode.isRemoved == false {
                    if leftSiblingNode.isText {
                        return TreePos(node: leftSiblingNode, offset: Int32(leftSiblingNode.paddedSize))
                    } else {
                        offset += 1
                    }
                }

                treePos = TreePos(node: parentNode, offset: Int32(offset))
            }
        }

=======
        }

        return (parentNode, leftSiblingNode)
    }

    /**
     * `toTreePos` converts the given CRDTTreePos to local TreePos<CRDTTreeNode>.
     */
    private func toTreePos(_ parentNode: CRDTTreeNode, _ leftSiblingNode: CRDTTreeNode) throws -> TreePos<CRDTTreeNode>? {
        var treePos: TreePos<CRDTTreeNode>

        var parentNode = parentNode

        if parentNode.isRemoved {
            var childNode = parentNode
            while parentNode.isRemoved {
                childNode = parentNode
                parentNode = childNode.parent!
            }

            guard let childOffset = try parentNode.findOffset(node: childNode) else {
                throw YorkieError.unexpected(message: "Can't find Offset")
            }

            treePos = TreePos(node: parentNode, offset: Int32(childOffset))
        } else {
            if parentNode === leftSiblingNode {
                treePos = TreePos(node: parentNode, offset: 0)
            } else {
                guard var offset = try parentNode.findOffset(node: leftSiblingNode) else {
                    throw YorkieError.unexpected(message: "Can't find Offset")
                }

                if leftSiblingNode.isRemoved == false {
                    if leftSiblingNode.isText {
                        return TreePos(node: leftSiblingNode, offset: Int32(leftSiblingNode.paddedSize))
                    } else {
                        offset += 1
                    }
                }

                treePos = TreePos(node: parentNode, offset: Int32(offset))
            }
        }

>>>>>>> 3a30ed09
        return treePos
    }

    /**
     * `indexToPath` converts the given tree index to path.
     */
    func indexToPath(_ index: Int) throws -> [Int] {
        try self.indexTree.indexToPath(index)
    }

    /**
     * `pathToIndex` converts the given path to index.
     */
    func pathToIndex(_ path: [Int]) throws -> Int {
        try self.indexTree.pathToIndex(path)
    }

    /**
     * `indexRangeToPosRange` returns the position range from the given index range.
     */
    func indexRangeToPosRange(_ range: (Int, Int)) throws -> TreePosRange {
        let fromPos = try self.findPos(range.0)
        if range.0 == range.1 {
            return (fromPos, fromPos)
        }

        return try (fromPos, self.findPos(range.1))
    }

    /**
     * `indexRangeToPosStructRange` converts the integer index range into the Tree position range structure.
     */
    func indexRangeToPosStructRange(_ range: (Int, Int)) throws -> TreePosStructRange {
        let (fromIdx, toIdx) = range
        let fromPos = try self.findPos(fromIdx).toStruct
        if fromIdx == toIdx {
            return (fromPos, fromPos)
        }

        return try (fromPos, self.findPos(toIdx).toStruct)
    }

    /**
     * `posRangeToPathRange` converts the given position range to the path range.
     */
    func posRangeToPathRange(_ range: TreePosRange, _ timeTicket: TimeTicket) throws -> ([Int], [Int]) {
        let (fromParent, fromLeft) = try self.findNodesAndSplitText(range.0, timeTicket)
        let (toParent, toLeft) = try self.findNodesAndSplitText(range.1, timeTicket)

        return try (self.toPath(fromParent, fromLeft), self.toPath(toParent, toLeft))
    }

    /**
     * `posRangeToIndexRange` converts the given position range to the path range.
     */
    func posRangeToIndexRange(_ range: TreePosRange, _ timeTicket: TimeTicket) throws -> (Int, Int) {
        let (fromParent, fromLeft) = try self.findNodesAndSplitText(range.0, timeTicket)
        let (toParent, toLeft) = try self.findNodesAndSplitText(range.1, timeTicket)

        return try (self.toIndex(fromParent, fromLeft), self.toIndex(toParent, toLeft))
    }

    /**
     * `toBytes` creates an array representing the value.
     */
    func toBytes() -> Data {
        return Data()
    }
}

/*
 extension CRDTTree: Sequence {
     func makeIterator() -> CRDTTreeListIterator {
         return CRDTTreeListIterator(self.dummyHead.next)
     }
 }

 class CRDTTreeListIterator: IteratorProtocol {
     private weak var iteratorNext: CRDTTreeNode?

     init(_ firstNode: CRDTTreeNode?) {
         self.iteratorNext = firstNode
     }

     func next() -> CRDTTreeNode? {
         while let result = self.iteratorNext {
             self.iteratorNext = result.next
             if result.isRemoved == false {
                 return result
             }
         }

         return nil
     }
 }
 */<|MERGE_RESOLUTION|>--- conflicted
+++ resolved
@@ -166,42 +166,6 @@
     static func == (lhs: CRDTTreeNodeID, rhs: CRDTTreeNodeID) -> Bool {
         lhs.createdAt == rhs.createdAt && lhs.offset == rhs.offset
     }
-<<<<<<< HEAD
-=======
-}
-
-extension CRDTTreeNodeID {
-    /**
-     * `fromStruct` creates a new instance of CRDTTreeNodeID from the given struct.
-     */
-    static func fromStruct(_ value: CRDTTreeNodeIDStruct) throws -> CRDTTreeNodeID {
-        try CRDTTreeNodeID(createdAt: TimeTicket.fromStruct(value.createdAt), offset: value.offset)
-    }
-
-    /**
-     * `toStruct` returns the structure of this position.
-     */
-    var toStruct: CRDTTreeNodeIDStruct {
-        CRDTTreeNodeIDStruct(createdAt: self.createdAt.toStruct, offset: self.offset)
-    }
-}
-
-/**
- * `CRDTTreePosStruct` represents the structure of CRDTTreePos.
- */
-struct CRDTTreePosStruct {
-    let parentID: CRDTTreeNodeIDStruct
-    let leftSiblingID: CRDTTreeNodeIDStruct
-}
-
-/**
- * `CRDTTreeNodeIDStruct` represents the structure of CRDTTreePos.
- * It is used to serialize and deserialize the CRDTTreePos.
- */
-struct CRDTTreeNodeIDStruct {
-    let createdAt: TimeTicketStruct
-    let offset: Int32
->>>>>>> 3a30ed09
 }
 
 extension CRDTTreeNodeID {
@@ -243,18 +207,8 @@
 typealias TreePosRange = (CRDTTreePos, CRDTTreePos)
 
 /**
-<<<<<<< HEAD
  * `TreePosStructRange` represents a pair of CRDTTreePosStruct.
  */
-=======
- * `TreePosRange` represents a pair of CRDTTreePos.
- */
-typealias TreePosRange = (CRDTTreePos, CRDTTreePos)
-
-/**
- * `TreePosStructRange` represents a pair of CRDTTreePosStruct.
- */
->>>>>>> 3a30ed09
 typealias TreePosStructRange = (CRDTTreePosStruct, CRDTTreePosStruct)
 
 /**
@@ -369,28 +323,17 @@
      * `clone` clones this node with the given offset.
      */
     func clone(offset: Int32) -> CRDTTreeNode {
-<<<<<<< HEAD
         let clone = CRDTTreeNode(id: CRDTTreeNodeID(createdAt: self.id.createdAt, offset: offset), type: self.type, attributes: self.attrs)
-=======
-        let clone = CRDTTreeNode(id: CRDTTreeNodeID(createdAt: self.id.createdAt, offset: offset), type: self.type, attributes:  self.attrs)
->>>>>>> 3a30ed09
         clone.removedAt = self.removedAt
         clone.value = self.value
         clone.size = self.size
         clone.innerChildren = self.innerChildren.compactMap {
             let childClone = $0.deepcopy()
             childClone?.parent = clone
-<<<<<<< HEAD
 
             return childClone
         }
 
-=======
-            
-            return childClone
-        }
-        
->>>>>>> 3a30ed09
         return clone
     }
 
@@ -517,11 +460,7 @@
             self.nodeMapByID.put(node.id, node)
         }
     }
-<<<<<<< HEAD
-
-=======
     
->>>>>>> 3a30ed09
     /**
      * `findFloorNode` finds node of given id.
      */
@@ -579,11 +518,7 @@
         if index <= parentNode.innerChildren.count {
             for idx in index ..< parentNode.innerChildren.count {
                 let next = parentNode.innerChildren[idx]
-<<<<<<< HEAD
-
-=======
                 
->>>>>>> 3a30ed09
                 if next.id.createdAt.after(editedAt) {
                     leftSiblingNode = next
                 } else {
@@ -679,11 +614,6 @@
             if node.isText == false, contain != .all {
                 return
             }
-<<<<<<< HEAD
-
-            guard let actorID = node.createdAt.actorID else {
-                throw YorkieError.unexpected(message: "Can't get actorID")
-=======
             
             guard let actorID = node.createdAt.actorID else {
                 throw YorkieError.unexpected(message: "Can't get actorID")
@@ -700,29 +630,6 @@
                 }
                 
                 toBeRemoveds.append(node)
->>>>>>> 3a30ed09
-            }
-        }
-
-<<<<<<< HEAD
-            let latestCreatedAt = latestCreatedAtMapByActor.isEmpty == false ? latestCreatedAtMapByActor[actorID] ?? TimeTicket.initial : TimeTicket.max
-
-            if node.canDelete(editedAt, latestCreatedAt) {
-                let latestCreatedAt = latestCreatedAtMap[actorID]
-                let createdAt = node.createdAt
-
-                if latestCreatedAt == nil || createdAt.after(latestCreatedAt!) {
-                    latestCreatedAtMap[actorID] = createdAt
-                }
-
-                toBeRemoveds.append(node)
-=======
-        for node in toBeRemoveds {
-            node.remove(editedAt)
-
-            if node.isRemoved {
-                self.removedNodeMap[node.id.toIDString] = node
->>>>>>> 3a30ed09
             }
         }
 
@@ -764,21 +671,6 @@
         }
 
         return (changes, latestCreatedAtMap)
-<<<<<<< HEAD
-    }
-
-    private func traverseInPosRange(_ fromParent: CRDTTreeNode,
-                                    _ fromLeft: CRDTTreeNode,
-                                    _ toParent: CRDTTreeNode,
-                                    _ toLeft: CRDTTreeNode,
-                                    callback: @escaping (CRDTTreeNode, TagContained) throws -> Void) throws
-    {
-        let fromIdx = try self.toIndex(fromParent, fromLeft)
-        let toIdx = try self.toIndex(toParent, toLeft)
-
-        return try self.indexTree.nodesBetween(fromIdx, toIdx, callback)
-=======
->>>>>>> 3a30ed09
     }
 
     private func traverseInPosRange(_ fromParent: CRDTTreeNode,
@@ -1018,7 +910,6 @@
            leftSiblingNode.insPrevID != nil
         {
             leftSiblingNode = self.findFloorNode(leftSiblingNode.insPrevID!) ?? leftSiblingNode
-<<<<<<< HEAD
         }
 
         return (parentNode, leftSiblingNode)
@@ -1064,53 +955,6 @@
             }
         }
 
-=======
-        }
-
-        return (parentNode, leftSiblingNode)
-    }
-
-    /**
-     * `toTreePos` converts the given CRDTTreePos to local TreePos<CRDTTreeNode>.
-     */
-    private func toTreePos(_ parentNode: CRDTTreeNode, _ leftSiblingNode: CRDTTreeNode) throws -> TreePos<CRDTTreeNode>? {
-        var treePos: TreePos<CRDTTreeNode>
-
-        var parentNode = parentNode
-
-        if parentNode.isRemoved {
-            var childNode = parentNode
-            while parentNode.isRemoved {
-                childNode = parentNode
-                parentNode = childNode.parent!
-            }
-
-            guard let childOffset = try parentNode.findOffset(node: childNode) else {
-                throw YorkieError.unexpected(message: "Can't find Offset")
-            }
-
-            treePos = TreePos(node: parentNode, offset: Int32(childOffset))
-        } else {
-            if parentNode === leftSiblingNode {
-                treePos = TreePos(node: parentNode, offset: 0)
-            } else {
-                guard var offset = try parentNode.findOffset(node: leftSiblingNode) else {
-                    throw YorkieError.unexpected(message: "Can't find Offset")
-                }
-
-                if leftSiblingNode.isRemoved == false {
-                    if leftSiblingNode.isText {
-                        return TreePos(node: leftSiblingNode, offset: Int32(leftSiblingNode.paddedSize))
-                    } else {
-                        offset += 1
-                    }
-                }
-
-                treePos = TreePos(node: parentNode, offset: Int32(offset))
-            }
-        }
-
->>>>>>> 3a30ed09
         return treePos
     }
 
