--- conflicted
+++ resolved
@@ -182,7 +182,6 @@
     var toStruct: CRDTTreeNodeIDStruct {
         CRDTTreeNodeIDStruct(createdAt: self.createdAt.toStruct, offset: self.offset)
     }
-<<<<<<< HEAD
 }
 
 /**
@@ -205,30 +204,6 @@
 /**
  * `TreePosRange` represents a pair of CRDTTreePos.
  */
-=======
-}
-
-/**
- * `CRDTTreePosStruct` represents the structure of CRDTTreePos.
- */
-struct CRDTTreePosStruct {
-    let parentID: CRDTTreeNodeIDStruct
-    let leftSiblingID: CRDTTreeNodeIDStruct
-}
-
-/**
- * `CRDTTreeNodeIDStruct` represents the structure of CRDTTreePos.
- * It is used to serialize and deserialize the CRDTTreePos.
- */
-struct CRDTTreeNodeIDStruct {
-    let createdAt: TimeTicketStruct
-    let offset: Int32
-}
-
-/**
- * `TreePosRange` represents a pair of CRDTTreePos.
- */
->>>>>>> 074cbd19
 typealias TreePosRange = (CRDTTreePos, CRDTTreePos)
 
 /**
@@ -273,7 +248,6 @@
 
     /**
      * `insPrevID` is the previous node of this node in the list.
-<<<<<<< HEAD
      */
     var insPrevID: CRDTTreeNodeID?
 
@@ -282,16 +256,6 @@
      */
     var insNextID: CRDTTreeNodeID?
 
-=======
-     */
-    var insPrevID: CRDTTreeNodeID?
-
-    /**
-     * `insNextID` is the previous node of this node after the node is split.
-     */
-    var insNextID: CRDTTreeNodeID?
-
->>>>>>> 074cbd19
     init(id: CRDTTreeNodeID, type: TreeNodeType, value: String? = nil, children: [CRDTTreeNode]? = nil, attributes: RHT? = nil) {
         self.size = 0
         self.innerValue = ""
@@ -496,11 +460,7 @@
             self.nodeMapByID.put(node.id, node)
         }
     }
-<<<<<<< HEAD
-
-=======
     
->>>>>>> 074cbd19
     /**
      * `findFloorNode` finds node of given id.
      */
@@ -553,7 +513,6 @@
             let firstIndex = parentNode.innerChildren.firstIndex(where: { $0 === leftSiblingNode }) ?? -1
 
             index = firstIndex + 1
-<<<<<<< HEAD
         }
 
         if index <= parentNode.innerChildren.count {
@@ -568,22 +527,6 @@
             }
         }
 
-=======
-        }
-
-        if index <= parentNode.innerChildren.count {
-            for idx in index ..< parentNode.innerChildren.count {
-                let next = parentNode.innerChildren[idx]
-                
-                if next.id.createdAt.after(editedAt) {
-                    leftSiblingNode = next
-                } else {
-                    break
-                }
-            }
-        }
-
->>>>>>> 074cbd19
         return (parentNode, leftSiblingNode)
     }
 
@@ -615,7 +558,6 @@
                                       value: value)
         )
 
-<<<<<<< HEAD
         try self.traverseInPosRange(fromParent, fromLeft, toParent, toLeft) { node, _ in
             if node.isRemoved == false, node.isText == false, let attributes {
                 if node.attrs == nil {
@@ -623,38 +565,6 @@
                 }
                 for (key, value) in attributes {
                     node.attrs?.set(key: key, value: value, executedAt: editedAt)
-=======
-        if fromLeft !== toLeft {
-            var fromChildIndex: Int
-            var parent: CRDTTreeNode
-
-            if fromLeft.parent === toLeft.parent {
-                parent = fromLeft.parent!
-
-                let firstIndex = parent.innerChildren.firstIndex(where: { $0 === fromLeft }) ?? -1
-
-                fromChildIndex = firstIndex + 1
-            } else {
-                parent = fromLeft
-                fromChildIndex = 0
-            }
-
-            let toChildIndex = parent.innerChildren.firstIndex(where: { $0 === toLeft }) ?? -1
-
-            if fromChildIndex <= toChildIndex {
-                for idx in fromChildIndex ... toChildIndex {
-                    let node = parent.innerChildren[idx]
-
-                    if node.isRemoved == false, let attributes {
-                        if node.attrs == nil {
-                            node.attrs = RHT()
-                        }
-
-                        for (key, value) in attributes {
-                            node.attrs?.set(key: key, value: value, executedAt: editedAt)
-                        }
-                    }
->>>>>>> 074cbd19
                 }
             }
         }
@@ -697,7 +607,6 @@
 
         var toBeRemoveds = [CRDTTreeNode]()
         var latestCreatedAtMap = [String: TimeTicket]()
-<<<<<<< HEAD
 
         try self.traverseInPosRange(fromParent, fromLeft, toParent, toLeft) { node, contain in
             // If node is a element node and half-contained in the range,
@@ -721,73 +630,20 @@
                 }
                 
                 toBeRemoveds.append(node)
-=======
-
-        if fromLeft !== toLeft {
-            var fromChildIndex: Int
-            var parent: CRDTTreeNode
-
-            if fromLeft.parent === toLeft.parent {
-                parent = fromLeft.parent!
-
-                let firstIndex = parent.innerChildren.firstIndex(where: { $0 === fromLeft }) ?? -1
-
-                fromChildIndex = firstIndex + 1
-            } else {
-                parent = fromLeft
-                fromChildIndex = 0
->>>>>>> 074cbd19
-            }
-        }
-
-<<<<<<< HEAD
+            }
+        }
+
         for node in toBeRemoveds {
             node.remove(editedAt)
 
-=======
-            let toChildIndex = parent.innerChildren.firstIndex(where: { $0 === toLeft }) ?? -1
-
-            if fromChildIndex <= toChildIndex {
-                for idx in fromChildIndex ... toChildIndex {
-                    let node = parent.innerChildren[idx]
-
-                    guard let actorID = node.createdAt.actorID else {
-                        throw YorkieError.unexpected(message: "Can't get actorID")
-                    }
-
-                    let latestCreatedAt = latestCreatedAtMapByActor.isEmpty == false ? latestCreatedAtMapByActor[actorID] ?? TimeTicket.initial : TimeTicket.max
-
-                    if node.canDelete(editedAt, latestCreatedAt) {
-                        let latestCreatedAt = latestCreatedAtMap[actorID]
-                        let createdAt = node.createdAt
-
-                        if latestCreatedAt == nil || createdAt.after(latestCreatedAt!) {
-                            latestCreatedAtMap[actorID] = createdAt
-                        }
-
-                        traverseAll(node: node) { node, _ in
-                            if node.canDelete(editedAt, TimeTicket.max) {
-                                let latestCreatedAt = latestCreatedAtMap[actorID]
-                                let createdAt = node.createdAt
-
-                                if latestCreatedAt == nil || createdAt.after(latestCreatedAt!) {
-                                    latestCreatedAtMap[actorID] = createdAt
-                                }
-                            }
-
-                            if node.isRemoved == false {
-                                toBeRemoveds.append(node)
-                            }
-                        }
-                    }
-                }
+            if node.isRemoved {
+                self.removedNodeMap[node.id.toIDString] = node
             }
         }
 
         for node in toBeRemoveds {
             node.remove(editedAt)
 
->>>>>>> 074cbd19
             if node.isRemoved {
                 self.removedNodeMap[node.id.toIDString] = node
             }
@@ -1062,7 +918,6 @@
            leftSiblingNode.insPrevID != nil
         {
             leftSiblingNode = self.findFloorNode(leftSiblingNode.insPrevID!) ?? leftSiblingNode
-<<<<<<< HEAD
         }
 
         return (parentNode, leftSiblingNode)
@@ -1108,53 +963,6 @@
             }
         }
 
-=======
-        }
-
-        return (parentNode, leftSiblingNode)
-    }
-
-    /**
-     * `toTreePos` converts the given CRDTTreePos to local TreePos<CRDTTreeNode>.
-     */
-    private func toTreePos(_ parentNode: CRDTTreeNode, _ leftSiblingNode: CRDTTreeNode) throws -> TreePos<CRDTTreeNode>? {
-        var treePos: TreePos<CRDTTreeNode>
-
-        var parentNode = parentNode
-
-        if parentNode.isRemoved {
-            var childNode = parentNode
-            while parentNode.isRemoved {
-                childNode = parentNode
-                parentNode = childNode.parent!
-            }
-
-            guard let childOffset = try parentNode.findOffset(node: childNode) else {
-                throw YorkieError.unexpected(message: "Can't find Offset")
-            }
-
-            treePos = TreePos(node: parentNode, offset: Int32(childOffset))
-        } else {
-            if parentNode === leftSiblingNode {
-                treePos = TreePos(node: parentNode, offset: 0)
-            } else {
-                guard var offset = try parentNode.findOffset(node: leftSiblingNode) else {
-                    throw YorkieError.unexpected(message: "Can't find Offset")
-                }
-
-                if leftSiblingNode.isRemoved == false {
-                    if leftSiblingNode.isText {
-                        return TreePos(node: leftSiblingNode, offset: Int32(leftSiblingNode.paddedSize))
-                    } else {
-                        offset += 1
-                    }
-                }
-
-                treePos = TreePos(node: parentNode, offset: Int32(offset))
-            }
-        }
-
->>>>>>> 074cbd19
         return treePos
     }
 
