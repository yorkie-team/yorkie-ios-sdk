/*
 * Copyright 2022 The Yorkie Authors. All rights reserved.
 *
 * Licensed under the Apache License, Version 2.0 (the "License")
 * you may not use this file except in compliance with the License.
 * You may obtain a copy of the License at
 *
 *     http://www.apache.org/licenses/LICENSE-2.0
 *
 * Unless required by applicable law or agreed to in writing, software
 * distributed under the License is distributed on an "AS IS" BASIS,
 * WITHOUT WARRANTIES OR CONDITIONS OF ANY KIND, either express or implied.
 * See the License for the specific language governing permissions and
 * limitations under the License.
 */

typealias CRDTElementPair = (element: CRDTElement, parent: CRDTContainer?)

/**
 * `CRDTRoot` is a structure represents the root. It has a hash table of
 * all elements to find a specific element when applying remote changes
 * received from server.
 *
 * Every element has a unique time ticket at creation, which allows us to find
 * a particular element.
 */
class CRDTRoot {
    /**
     * `rootObject` is the root object of the document.
     */
    private var rootObject: CRDTObject
    /**
     * `elementPairMapByCreatedAt` is a hash table that maps the creation time of
     * an element to the element itself and its parent.
     */
    private var elementPairMapByCreatedAt: [String: CRDTElementPair] = [:]
    /**
     * `removedElementSetByCreatedAt` is a hash set that contains the creation
     * time of the removed element. It is used to find the removed element when
     * executing garbage collection.
     */
    private var removedElementSetByCreatedAt: Set<String> = Set()
    /**
     * `elementHasRemovedNodesSetByCreatedAt` is a hash set that contains the
     * creation time of the element that has removed nodes. It is used to find
     * the element that has removed nodes when executing garbage collection.
     */
    private var elementHasRemovedNodesSetByCreatedAt: Set<String> = Set()

    init(rootObject: CRDTObject = CRDTObject(createdAt: TimeTicket.initial)) {
        self.rootObject = rootObject
        self.elementPairMapByCreatedAt[self.rootObject.createdAt.toIDString] = (element: self.rootObject, parent: nil)

        self.rootObject.getDescendants(callback: { element, parent in
            self.registerElement(element, parent: parent)
            return false
        })
    }

    /**
     * `find` returns the element of given creation time.
     */
    func find(createdAt: TimeTicket) -> CRDTElement? {
        return self.elementPairMapByCreatedAt[createdAt.toIDString]?.element
    }

    private let subPathPrefix = "$"
    private let subPathSeparator = "."

    /**
     * `createSubPaths` creates an array of the sub paths for the given element.
     */
    func createSubPaths(createdAt: TimeTicket) throws -> [String] {
        guard let pair = self.elementPairMapByCreatedAt[createdAt.toIDString] else {
            return []
        }

        var result: [String] = []
        var pairForLoop: CRDTElementPair = pair
        while let parent = pairForLoop.parent {
            let createdAt = pairForLoop.element.createdAt
            let subPath = try parent.subPath(createdAt: createdAt)
            result.append(subPath)
            guard let parentPair = self.elementPairMapByCreatedAt[parent.createdAt.toIDString] else {
                break
            }

            pairForLoop = parentPair
        }

        result.append(self.subPathPrefix)
        return result.reversed()
    }

    /**
     * `createPath` creates path of the given element.
     */
    func createPath(createdAt: TimeTicket) throws -> String {
        return try self.createSubPaths(createdAt: createdAt).joined(separator: self.subPathSeparator)
    }

    /**
     * `registerElement` registers the given element to hash table.
     */
    func registerElement(_ element: CRDTElement, parent: CRDTContainer?) {
        self.elementPairMapByCreatedAt[element.createdAt.toIDString] = (element, parent)
    }

    /**
     * `deregisterElement` deregister the given element from hash table.
     */
    func deregisterElement(_ element: CRDTElement) {
        self.elementPairMapByCreatedAt[element.createdAt.toIDString] = nil
        self.removedElementSetByCreatedAt.remove(element.createdAt.toIDString)
    }

    /**
     * `registerRemovedElement` registers the given element to the hash set.
     */
    func registerRemovedElement(_ element: CRDTElement) {
        self.removedElementSetByCreatedAt.insert(element.createdAt.toIDString)
    }

    /**
     * `registerElementHasRemovedNodes` registers the given GC element to the
     * hash set.
     */
    func registerElementHasRemovedNodes(_ element: CRDTElement) {
        self.elementHasRemovedNodesSetByCreatedAt.insert(element.createdAt.toIDString)
    }

    /**
     * `elementMapSize` returns the size of element map.
     */
    var elementMapSize: Int {
        return self.elementPairMapByCreatedAt.count
    }

    /**
     * `removedElementSetSize` returns the size of removed element set.
     */
    var removedElementSetSize: Int {
        return self.removedElementSetByCreatedAt.count
    }

    /**
     * `getObject` returns root object.
     */
    var object: CRDTObject {
        return self.rootObject
    }

    /**
     * `garbageLength` returns length of nodes which can be garbage collected.
     */
    var garbageLength: Int {
        var count = 0
        var seen = Set<String>()

<<<<<<< HEAD
        for item in self.removedElementSetByCreatedAt {
            count += 1
            guard let pair = self.elementPairMapByCreatedAt[item],
=======
        self.removedElementSetByCreatedAt.forEach {
            seen.insert($0)

            guard let pair = self.elementPairMapByCreatedAt[$0],
>>>>>>> 325d67f0
                  let element = pair.element as? CRDTContainer
            else {
                continue
            }
            element.getDescendants { element, _ in
                seen.insert(element.createdAt.toIDString)
                return false
            }
        }

<<<<<<< HEAD
        for item in self.elementHasRemovedNodesSetByCreatedAt {
            guard let pair = self.elementPairMapByCreatedAt[item],
=======
        count += seen.count

        self.elementHasRemovedNodesSetByCreatedAt.forEach {
            guard let pair = self.elementPairMapByCreatedAt[$0],
>>>>>>> 325d67f0
                  let element = pair.element as? CRDTGCElement
            else {
                continue
            }

            count += element.removedNodesLength
        }

        return count
    }

    /**
     * `deepcopy` copies itself deeply.
     */
    func deepcopy() -> CRDTRoot {
        if let object = self.rootObject.deepcopy() as? CRDTObject {
            return CRDTRoot(rootObject: object)
        }

        return CRDTRoot()
    }

    /**
     * `garbageCollect` purges elements that were removed before the given time.
     */
    @discardableResult
    func garbageCollect(lessThanOrEqualTo ticket: TimeTicket) -> Int {
        var count = 0

        for item in self.removedElementSetByCreatedAt {
            guard let pair = self.elementPairMapByCreatedAt[item],
                  let removedAt = pair.element.removedAt, removedAt <= ticket
            else {
                continue
            }

            try? pair.parent?.purge(element: pair.element)
            count += self.garbageCollectInternal(element: pair.element)
        }

        for item in self.elementHasRemovedNodesSetByCreatedAt {
            guard let pair = self.elementPairMapByCreatedAt[item],
                  let element = pair.element as? CRDTGCElement
            else {
                continue
            }

            let removedNodeCount = element.purgeRemovedNodesBefore(ticket: ticket)
            guard removedNodeCount > 0 else {
                continue
            }

            self.elementHasRemovedNodesSetByCreatedAt.remove(element.createdAt.toIDString)
            count += removedNodeCount
        }

        return count
    }

    private func garbageCollectInternal(element: CRDTElement) -> Int {
        var count = 0

        let callback: (_ element: CRDTElement, _ parent: CRDTContainer?) -> Bool = { element, _ in
            self.deregisterElement(element)
            count += 1
            return false
        }

        _ = callback(element, nil)

        (element as? CRDTContainer)?.getDescendants(callback: callback)

        return count
    }

    /**
     * `toJSON` returns the JSON encoding of this root object.
     */
    func toJSON() -> String {
        return self.rootObject.toJSON()
    }

    /**
     * `toSortedJSON` returns the sorted JSON encoding of this root object.
     */
    private func toSortedJSON() -> String {
        return self.rootObject.toSortedJSON()
    }
}

extension CRDTRoot: CustomDebugStringConvertible {
    var debugDescription: String {
        self.toSortedJSON()
    }
}<|MERGE_RESOLUTION|>--- conflicted
+++ resolved
@@ -157,16 +157,9 @@
         var count = 0
         var seen = Set<String>()
 
-<<<<<<< HEAD
         for item in self.removedElementSetByCreatedAt {
-            count += 1
-            guard let pair = self.elementPairMapByCreatedAt[item],
-=======
-        self.removedElementSetByCreatedAt.forEach {
-            seen.insert($0)
-
-            guard let pair = self.elementPairMapByCreatedAt[$0],
->>>>>>> 325d67f0
+            seen.insert(item)
+            guard let pair = self.elementPairMapByCreatedAt[item],
                   let element = pair.element as? CRDTContainer
             else {
                 continue
@@ -177,15 +170,10 @@
             }
         }
 
-<<<<<<< HEAD
+        count += seen.count
+
         for item in self.elementHasRemovedNodesSetByCreatedAt {
             guard let pair = self.elementPairMapByCreatedAt[item],
-=======
-        count += seen.count
-
-        self.elementHasRemovedNodesSetByCreatedAt.forEach {
-            guard let pair = self.elementPairMapByCreatedAt[$0],
->>>>>>> 325d67f0
                   let element = pair.element as? CRDTGCElement
             else {
                 continue
