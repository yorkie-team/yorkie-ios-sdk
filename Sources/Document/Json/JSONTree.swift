/*
 * Copyright 2023 The Yorkie Authors. All rights reserved.
 *
 * Licensed under the Apache License, Version 2.0 (the "License");
 * you may not use this file except in compliance with the License.
 * You may obtain a copy of the License at
 *
 *     http://www.apache.org/licenses/LICENSE-2.0
 *
 * Unless required by applicable law or agreed to in writing, software
 * distributed under the License is distributed on an "AS IS" BASIS,
 * WITHOUT WARRANTIES OR CONDITIONS OF ANY KIND, either express or implied.
 * See the License for the specific language governing permissions and
 * limitations under the License.
 */

import Foundation

public protocol JSONTreeNode: Equatable {
    var type: TreeNodeType { get }
}

struct TreeChangeWithPath {
    let actor: ActorID
    let type: TreeChangeType
    let from: [Int]
    let to: [Int]
    let fromPath: [Int]
    let toPath: [Int]
    let value: TreeChangeValue?
}

/**
 * `ElementNode` is a node that has children.
 */
public struct JSONTreeElementNode: JSONTreeNode {
    public let type: TreeNodeType
    public let attributes: [String: Any]
    public let children: [any JSONTreeNode]

    public static func == (lhs: JSONTreeElementNode, rhs: JSONTreeElementNode) -> Bool {
        if lhs.type != rhs.type {
            return false
        }

        if !(lhs.attributes == rhs.attributes) {
            return false
        }

        if lhs.children.count != rhs.children.count {
            return false
        }

        for (index, leftChild) in lhs.children.enumerated() {
            if let leftChild = leftChild as? JSONTreeElementNode, let rightChild = rhs.children[index] as? JSONTreeElementNode {
                return leftChild == rightChild
            } else if let leftChild = leftChild as? JSONTreeTextNode, let rightChild = rhs.children[index] as? JSONTreeTextNode {
                return leftChild == rightChild
            } else {
                return false
            }
        }

        return true
    }

    public init(type: TreeNodeType, attributes: [String: Any] = [:], children: [any JSONTreeNode] = []) {
        self.type = type
        self.attributes = attributes
        self.children = children
    }
}

/**
 * `TextNode` is a node that has a value.
 */
public struct JSONTreeTextNode: JSONTreeNode {
    public let type = DefaultTreeNodeType.text.rawValue
    public let value: String

    public init(value: String) {
        self.value = value
    }
}

/**
 * `buildDescendants` builds descendants of the given tree node.
 */
func buildDescendants(treeNode: any JSONTreeNode, parent: CRDTTreeNode, context: ChangeContext) throws {
    let ticket = context.issueTimeTicket

    if let node = treeNode as? JSONTreeTextNode {
        try validateTextNode(node)

        let textNode = CRDTTreeNode(pos: CRDTTreePos(createdAt: ticket, offset: 0), type: DefaultTreeNodeType.text.rawValue, value: node.value)

        try parent.append(contentsOf: [textNode])
    } else if let node = treeNode as? JSONTreeElementNode {
        let attrs = RHT()

        node.attributes.stringValueTypeDictionary.forEach { key, value in
            attrs.set(key: key, value: value, executedAt: ticket)
        }

        let elementNode = CRDTTreeNode(pos: CRDTTreePos(createdAt: ticket, offset: 0), type: node.type, attributes: attrs.size == 0 ? nil : attrs)

        try parent.append(contentsOf: [elementNode])

        try node.children.forEach { child in
            try buildDescendants(treeNode: child, parent: elementNode, context: context)
        }
    } else {
        preconditionFailure("Must not here!")
    }
}

/**
 * createCRDTTreeNode returns CRDTTreeNode by given TreeNode.
 */
func createCRDTTreeNode(context: ChangeContext, content: any JSONTreeNode) throws -> CRDTTreeNode {
    let ticket = context.issueTimeTicket

    let root: CRDTTreeNode
    if let node = content as? JSONTreeTextNode {
        root = CRDTTreeNode(pos: CRDTTreePos(createdAt: ticket, offset: 0), type: node.type, value: node.value)
    } else if let node = content as? JSONTreeElementNode {
        let attrs = RHT()

        node.attributes.stringValueTypeDictionary.forEach { key, value in
            attrs.set(key: key, value: value, executedAt: ticket)
        }

        root = CRDTTreeNode(pos: CRDTTreePos(createdAt: ticket, offset: 0), type: node.type, attributes: attrs.size == 0 ? nil : attrs)

        try node.children.forEach { child in
            try buildDescendants(treeNode: child, parent: root, context: context)
        }
    } else {
        preconditionFailure("Must not here!")
    }

    return root
}

/**
 * `validateTextNode` ensures that a text node has a non-empty string value.
 */
func validateTextNode(_ textNode: JSONTreeTextNode) throws {
    if textNode.value.isEmpty {
        throw YorkieError.unexpected(message: "text node cannot have empty value")
    }
}

/**
 * `validateTreeNodes` ensures that treeNodes consists of only one type.
 */
func validateTreeNodes(_ treeNodes: [any JSONTreeNode]) throws {
    if treeNodes.isEmpty == false {
        if treeNodes[0] is JSONTreeTextNode {
            for node in treeNodes {
                if let node = node as? JSONTreeTextNode {
                    try validateTextNode(node)
                } else {
                    throw YorkieError.unexpected(message: "element node and text node cannot be passed together")
                }
            }
        } else {
            if treeNodes.first(where: { !($0 is JSONTreeElementNode) }) != nil {
                throw YorkieError.unexpected(message: "element node and text node cannot be passed together")
            }
        }
    }
}

/**
 * `JSONTree` is a CRDT-based tree structure that is used to represent the document
 * tree of text-based editor such as ProseMirror.
 */
public class JSONTree {
    private let initialRoot: JSONTreeElementNode?
    private var context: ChangeContext?
    private var tree: CRDTTree?

    public init(initialRoot: JSONTreeElementNode? = nil) {
        self.initialRoot = initialRoot
    }

    /**
     * `initialize` initialize this text with context and internal text.
     */
    func initialize(context: ChangeContext?, tree: CRDTTree?) {
        self.context = context
        self.tree = tree
    }

    /**
     * `id` returns the ID of this tree.
     */
    public var id: TimeTicket? {
        self.tree?.id
    }

    /**
     * `buildRoot` returns the root node of this tree.
     */
    func buildRoot(_ context: ChangeContext) throws -> CRDTTreeNode {
        guard let initialRoot else {
            return CRDTTreeNode(pos: CRDTTreePos(createdAt: context.issueTimeTicket, offset: 0), type: DefaultTreeNodeType.root.rawValue)
        }

        // TODO(hackerwins): Need to use the ticket of operation of creating tree.
        let root = CRDTTreeNode(pos: CRDTTreePos(createdAt: context.issueTimeTicket, offset: 0), type: initialRoot.type)

        try self.initialRoot?.children.forEach { child in
            try buildDescendants(treeNode: child, parent: root, context: context)
        }

        return root
    }

    /**
     * `getSize` returns the size of this tree.
     */
    public func getSize() throws -> Int {
        guard self.context != nil, let tree else {
            throw YorkieError.unexpected(message: "it is not initialized yet")
        }

        return tree.size
    }

    /**
     * `getIndexTree` returns the index tree of this tree.
     */
    func getIndexTree() throws -> IndexTree<CRDTTreeNode> {
        guard self.context != nil, let tree else {
            throw YorkieError.unexpected(message: "it is not initialized yet")
        }

        return tree.indexTree
    }

    /**
     * `styleByPath` sets the attributes to the elements of the given path.
     */
    public func styleByPath(_ path: [Int], _ attributes: [String: Any]) throws {
        guard let context, let tree else {
            throw YorkieError.unexpected(message: "it is not initialized yet")
        }

        if path.isEmpty {
            throw YorkieError.unexpected(message: "path should not be empty")
        }

        let (fromPos, toPos) = try tree.pathToPosRange(path)
        let ticket = context.issueTimeTicket

        let stringAttrs = attributes.stringValueTypeDictionary

        try tree.style((fromPos, toPos), stringAttrs, ticket)

        // TreeStyleOperation
        context.push(operation: TreeStyleOperation(parentCreatedAt: tree.createdAt,
                                                   fromPos: fromPos,
                                                   toPos: toPos,
                                                   attributes: stringAttrs,
                                                   executedAt: ticket)
        )
    }

    /**
     * `style` sets the attributes to the elements of the given range.
     */
    public func style(_ fromIdx: Int, _ toIdx: Int, _ attributes: [String: Any]) throws {
        guard let context, let tree else {
            throw YorkieError.unexpected(message: "it is not initialized yet")
        }

        if fromIdx > toIdx {
            throw YorkieError.unexpected(message: "from should be less than or equal to to")
        }

        let fromPos = try tree.findPos(fromIdx)
        let toPos = try tree.findPos(toIdx)
        let ticket = context.issueTimeTicket

        let stringAttrs = attributes.stringValueTypeDictionary

        try tree.style((fromPos, toPos), stringAttrs, ticket)

        context.push(operation: TreeStyleOperation(parentCreatedAt: tree.createdAt,
                                                   fromPos: fromPos,
                                                   toPos: toPos,
                                                   attributes: stringAttrs,
                                                   executedAt: ticket)
        )
    }

<<<<<<< HEAD
    private func editInternal(_ fromPos: CRDTTreePos, _ toPos: CRDTTreePos, contents: [any JSONTreeNode]?) throws -> Bool {
=======
    /**
     * `editByPath` edits this tree with the given node and path.
     */
    @discardableResult
    public func editByPath(_ fromPath: [Int], _ toPath: [Int], _ contents: [any JSONTreeNode]?) throws -> Bool {
>>>>>>> 35b77a18
        guard let context, let tree else {
            throw YorkieError.unexpected(message: "it is not initialized yet")
        }

        if let contents, contents.isEmpty == false {
            try validateTreeNodes(contents)

            if let contents = contents as? [JSONTreeElementNode] {
                try contents.forEach {
                    try validateTreeNodes($0.children)
                }
            }
        }

<<<<<<< HEAD
        let ticket = context.lastTimeTicket
        let crdtNodes: [CRDTTreeNode]?

        if let contents = contents as? [JSONTreeTextNode] {
            var compVal = ""
            for content in contents {
                compVal += content.value
            }

            crdtNodes = try [createCRDTTreeNode(context: context, content: JSONTreeTextNode(value: compVal))]
        } else {
            crdtNodes = try contents?.compactMap { try createCRDTTreeNode(context: context, content: $0) }
        }

=======
        let crdtNodes = try contents?.compactMap { try createCRDTTreeNode(context: context, content: $0) }
        let fromPos = try tree.pathToPos(fromPath)
        let toPos = try tree.pathToPos(toPath)
        let ticket = context.lastTimeTicket
>>>>>>> 35b77a18
        try tree.edit((fromPos, toPos), crdtNodes?.compactMap { $0.deepcopy() }, ticket)

        context.push(operation: TreeEditOperation(parentCreatedAt: tree.createdAt,
                                                  fromPos: fromPos,
                                                  toPos: toPos,
                                                  contents: crdtNodes,
                                                  executedAt: ticket)
        )

        if fromPos != toPos {
            context.registerElementHasRemovedNodes(tree)
        }

        return true
    }

    /**
     * `editByPath` edits this tree with the given node and path.
     */
    public func editByPath(_ fromPath: [Int], _ toPath: [Int], _ contents: [any JSONTreeNode]?) throws -> Bool {
        guard let tree else {
            throw YorkieError.unexpected(message: "it is not initialized yet")
        }

        if fromPath.count != toPath.count {
            throw YorkieError.unexpected(message: "path length should be equal")
        }

        if fromPath.isEmpty || toPath.isEmpty {
            throw YorkieError.unexpected(message: "path should not be empty")
        }

        let fromPos = try tree.pathToPos(fromPath)
        let toPos = try tree.pathToPos(toPath)

        return try self.editInternal(fromPos, toPos, contents: contents)
    }

    /**
     * `edit` edits this tree with the given node.
     */
    @discardableResult
    public func edit(_ fromIdx: Int, _ toIdx: Int, _ contents: [any JSONTreeNode]? = nil) throws -> Bool {
<<<<<<< HEAD
        guard let tree else {
=======
        guard let context, let tree else {
>>>>>>> 35b77a18
            throw YorkieError.unexpected(message: "it is not initialized yet")
        }

        if fromIdx > toIdx {
            throw YorkieError.unexpected(message: "from should be less than or equal to to")
        }

<<<<<<< HEAD
        let fromPos = try tree.findPos(fromIdx)
        let toPos = try tree.findPos(toIdx)
=======
        let crdtNodes = try contents?.compactMap { try createCRDTTreeNode(context: context, content: $0) }
        let fromPos = try tree.findPos(fromIdx)
        let toPos = try tree.findPos(toIdx)
        let ticket = context.lastTimeTicket
        try tree.edit((fromPos, toPos), crdtNodes?.compactMap { $0.deepcopy() }, ticket)

        context.push(operation: TreeEditOperation(parentCreatedAt: tree.createdAt,
                                                  fromPos: fromPos,
                                                  toPos: toPos,
                                                  contents: crdtNodes,
                                                  executedAt: ticket)
        )

        if fromPos != toPos {
            context.registerElementHasRemovedNodes(tree)
        }
>>>>>>> 35b77a18

        return try self.editInternal(fromPos, toPos, contents: contents)
    }

    /**
     * `split` splits this tree at the given index.
     */
    public func split(_ index: Int, _ depth: Int) throws -> Bool {
        guard self.context != nil, let tree else {
            throw YorkieError.unexpected(message: "it is not initialized yet")
        }

        try tree.split(index, depth)
        return true
    }

    /**
     * `toXML` returns the XML string of this tree.
     */
    public func toXML() -> String {
        guard self.context != nil, let tree else {
            Logger.critical("it is not initialized yet")
            return ""
        }

        return tree.toXML()
    }

    /**
     * `toJSON` returns the JSON string of this tree.
     */
    public func toJSON() -> String {
        guard self.context != nil, let tree else {
            Logger.critical("it is not initialized yet")
            return ""
        }

        return tree.toJSON()
    }

    /**
     * `indexToPath` returns the path of the given index.
     */
    public func indexToPath(_ index: Int) throws -> [Int] {
        guard self.context != nil, let tree else {
            throw YorkieError.unexpected(message: "it is not initialized yet")
        }

        return try tree.indexToPath(index)
    }

    /**
     * `pathToIndex` returns the index of given path.
     */
    public func pathToIndex(_ path: [Int]) throws -> Int {
        guard self.context != nil, let tree else {
            throw YorkieError.unexpected(message: "it is not initialized yet")
        }

        return try tree.pathToIndex(path)
    }

    /**
     * `createRange` returns pair of CRDTTreePos of the given integer offsets.
     */
    func createRange(_ fromIdx: Int, _ toIdx: Int) throws -> TreeRange? {
        guard self.context != nil, let tree else {
            throw YorkieError.unexpected(message: "it is not initialized yet")
        }

        return try tree.createRange(fromIdx, toIdx)
    }

    /**
     * `createRangeByPath` returns pair of CRDTTreePos of the given integer offsets.
     */
    func createRangeByPath(_ fromPath: [Int], _ toPath: [Int]) throws -> TreeRange? {
        guard self.context != nil, let tree else {
            throw YorkieError.unexpected(message: "it is not initialized yet")
        }

        let fromIdx = try tree.pathToIndex(fromPath)
        let toIdx = try tree.pathToIndex(toPath)

        return try tree.createRange(fromIdx, toIdx)
    }

    /**
     * `toPosRange` converts the integer index range into the Tree position range structure.
     */
    func toPosRange(_ range: (Int, Int)) throws -> TreeRangeStruct {
        guard self.context != nil, let tree else {
            throw YorkieError.unexpected(message: "it is not initialized yet")
        }

        let range = try tree.toPosRange(range)

        return (range.0.toStructure, range.1.toStructure)
    }

    /**
     * `toIndexRange` converts the Tree position range into the integer index range.
     */
    func toIndexRange(_ range: TreeRangeStruct) throws -> (Int, Int) {
        guard self.context != nil, let tree else {
            throw YorkieError.unexpected(message: "it is not initialized yet")
        }

        return try tree.toIndexRange((CRDTTreePos.fromStruct(range.0), CRDTTreePos.fromStruct(range.1)))
    }

    /**
     * `rangeToPath` returns the path of the given range.
     */
    func rangeToPath(_ range: TreeRange) throws -> ([Int], [Int]) {
        guard self.context != nil, let tree else {
            throw YorkieError.unexpected(message: "it is not initialized yet")
        }

        return try tree.rangeToPath(range)
    }
}

extension JSONTree: Sequence {
    public func makeIterator() -> JSONTreeListIterator {
        return JSONTreeListIterator(self.tree)
    }
}

public class JSONTreeListIterator: IteratorProtocol {
    private var treeIterator: CRDTTreeListIterator?

    init(_ firstNode: CRDTTree?) {
        self.treeIterator = firstNode?.makeIterator()
    }

    public func next() -> (any JSONTreeNode)? {
        guard let node = self.treeIterator?.next() else {
            return nil
        }

        return node.toJSONTreeNode
    }
}

// MARK: For Presence

/**
 * `TimeTicketStruct` is a structure represents the meta data of the ticket.
 * It is used to serialize and deserialize the ticket.
 */
struct TimeTicketStruct {
    let lamport: String
    let delimiter: UInt32
    let actorID: ActorID?
}

/**
 * `CRDTTreePosStruct` represents the structure of CRDTTreePos.
 * It is used to serialize and deserialize the CRDTTreePos.
 */
struct CRDTTreePosStruct {
    let createdAt: TimeTicketStruct
    let offset: Int32
}

/**
 * `TreeRangeStruct` represents the structure of TreeRange.
 * It is used to serialize and deserialize the TreeRange.
 */
typealias TreeRangeStruct = (CRDTTreePosStruct, CRDTTreePosStruct)

extension TimeTicket {
    /**
     * `fromStruct` creates a new instance of TimeTicket from the given struct.
     */
    static func fromStruct(_ value: TimeTicketStruct) throws -> TimeTicket {
        guard let lamport = Int64(value.lamport) else {
            throw YorkieError.unexpected(message: "Lamport is not a valid string representing Int64")
        }

        return TimeTicket(lamport: lamport, delimiter: value.delimiter, actorID: value.actorID)
    }

    /**
     * `toStructure` returns the structure of this Ticket.
     */
    var toStructure: TimeTicketStruct {
        TimeTicketStruct(lamport: String(self.lamport), delimiter: self.delimiter, actorID: self.actorID)
    }
}

extension CRDTTreePos {
    /**
     * `fromStruct` creates a new instance of CRDTTreePos from the given struct.
     */
    static func fromStruct(_ value: CRDTTreePosStruct) throws -> CRDTTreePos {
        try CRDTTreePos(createdAt: TimeTicket.fromStruct(value.createdAt), offset: value.offset)
    }

    /**
     * `toStructure` returns the structure of this position.
     */
    var toStructure: CRDTTreePosStruct {
        CRDTTreePosStruct(createdAt: self.createdAt.toStructure, offset: self.offset)
    }
}<|MERGE_RESOLUTION|>--- conflicted
+++ resolved
@@ -296,15 +296,7 @@
         )
     }
 
-<<<<<<< HEAD
     private func editInternal(_ fromPos: CRDTTreePos, _ toPos: CRDTTreePos, contents: [any JSONTreeNode]?) throws -> Bool {
-=======
-    /**
-     * `editByPath` edits this tree with the given node and path.
-     */
-    @discardableResult
-    public func editByPath(_ fromPath: [Int], _ toPath: [Int], _ contents: [any JSONTreeNode]?) throws -> Bool {
->>>>>>> 35b77a18
         guard let context, let tree else {
             throw YorkieError.unexpected(message: "it is not initialized yet")
         }
@@ -319,7 +311,6 @@
             }
         }
 
-<<<<<<< HEAD
         let ticket = context.lastTimeTicket
         let crdtNodes: [CRDTTreeNode]?
 
@@ -334,12 +325,6 @@
             crdtNodes = try contents?.compactMap { try createCRDTTreeNode(context: context, content: $0) }
         }
 
-=======
-        let crdtNodes = try contents?.compactMap { try createCRDTTreeNode(context: context, content: $0) }
-        let fromPos = try tree.pathToPos(fromPath)
-        let toPos = try tree.pathToPos(toPath)
-        let ticket = context.lastTimeTicket
->>>>>>> 35b77a18
         try tree.edit((fromPos, toPos), crdtNodes?.compactMap { $0.deepcopy() }, ticket)
 
         context.push(operation: TreeEditOperation(parentCreatedAt: tree.createdAt,
@@ -359,6 +344,7 @@
     /**
      * `editByPath` edits this tree with the given node and path.
      */
+    @discardableResult
     public func editByPath(_ fromPath: [Int], _ toPath: [Int], _ contents: [any JSONTreeNode]?) throws -> Bool {
         guard let tree else {
             throw YorkieError.unexpected(message: "it is not initialized yet")
@@ -383,11 +369,7 @@
      */
     @discardableResult
     public func edit(_ fromIdx: Int, _ toIdx: Int, _ contents: [any JSONTreeNode]? = nil) throws -> Bool {
-<<<<<<< HEAD
         guard let tree else {
-=======
-        guard let context, let tree else {
->>>>>>> 35b77a18
             throw YorkieError.unexpected(message: "it is not initialized yet")
         }
 
@@ -395,27 +377,8 @@
             throw YorkieError.unexpected(message: "from should be less than or equal to to")
         }
 
-<<<<<<< HEAD
         let fromPos = try tree.findPos(fromIdx)
         let toPos = try tree.findPos(toIdx)
-=======
-        let crdtNodes = try contents?.compactMap { try createCRDTTreeNode(context: context, content: $0) }
-        let fromPos = try tree.findPos(fromIdx)
-        let toPos = try tree.findPos(toIdx)
-        let ticket = context.lastTimeTicket
-        try tree.edit((fromPos, toPos), crdtNodes?.compactMap { $0.deepcopy() }, ticket)
-
-        context.push(operation: TreeEditOperation(parentCreatedAt: tree.createdAt,
-                                                  fromPos: fromPos,
-                                                  toPos: toPos,
-                                                  contents: crdtNodes,
-                                                  executedAt: ticket)
-        )
-
-        if fromPos != toPos {
-            context.registerElementHasRemovedNodes(tree)
-        }
->>>>>>> 35b77a18
 
         return try self.editInternal(fromPos, toPos, contents: contents)
     }
