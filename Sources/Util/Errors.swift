/*
 * Copyright 2022 The Yorkie Authors. All rights reserved.
 *
 * Licensed under the Apache License, Version 2.0 (the "License")
 * you may not use this file except in compliance with the License.
 * You may obtain a copy of the License at
 *
 *     http://www.apache.org/licenses/LICENSE-2.0
 *
 * Unless required by applicable law or agreed to in writing, software
 * distributed under the License is distributed on an "AS IS" BASIS,
 * WITHOUT WARRANTIES OR CONDITIONS OF ANY KIND, either express or implied.
 * See the License for the specific language governing permissions and
 * limitations under the License.
 */

import Connect
import Foundation

/**
 * `YorkieError` is an error returned by a Yorkie operation.
 */
struct YorkieError: Error, CustomStringConvertible {
    let code: Code
    let message: String

    var description: String {
        return "[code=\(self.code.rawValue)]: \(self.message)"
    }

    enum Code: String {
        /// Ok is returned when the operation completed successfully.
        case ok

        /// ErrClientNotActivated is returned when the client is not active.
        case errClientNotActivated = "ErrClientNotActivated"

        /// ErrClientNotFound is returned when the client is not found.
        case errClientNotFound = "ErrClientNotFound"

        /// ErrUnimplemented is returned when the operation is not implemented.
        case errUnimplemented = "ErrUnimplemented"

        /// ErrInvalidType is returned when the type is invalid.
        case errInvalidType = "ErrInvalidType"

        /// ErrDummy is used to verify errors for testing purposes.
        case errDummy = "ErrDummy"

        /// ErrDocumentNotAttached is returned when the document is not attached.
        case errDocumentNotAttached = "ErrDocumentNotAttached"

        /// ErrDocumentNotDetached is returned when the document is not detached.
        case errDocumentNotDetached = "ErrDocumentNotDetached"

        /// ErrDocumentRemoved is returned when the document is removed.
        case errDocumentRemoved = "ErrDocumentRemoved"

        /// ErrInvalidObjectKey is returned when the object key is invalid.
        case errInvalidObjectKey = "ErrInvalidObjectKey"

        /// ErrInvalidArgument is returned when the argument is invalid.
        case errInvalidArgument = "ErrInvalidArgument"

        /// ErrNotInitialized is returned when required initialization has not been completed.
        case errNotInitialized = "ErrNotInitialized"

        /// ErrNotReady is returned when execution of following actions is not ready.
        case errNotReady = "ErrNotReady"

        /// ErrRefused is returned when the execution is rejected.
        case errRefused = "ErrRefused"

        /// ErrUnexpected is returned when an unexpected error occurred (iOS only)
        case errUnexpected = "ErrUnexpected"

        /// ErrRPC is returned when an error occurred in the RPC Request
        case errRPC = "ErrRPC"

        // ErrPermissionDenied is returned when the authorization webhook denies the request.
        case errPermissionDenied = "ErrPermissionDenied"

        // ErrUnauthenticated is returned when the request does not have valid authentication credentials.
        case errUnauthenticated = "ErrUnauthenticated"

<<<<<<< HEAD
        // ErrTooManyAttachments is returned when the number of attachments exceeds the limit.
        case errTooManyAttachments = "ErrTooManyAttachments"
=======
        // ErrTooManySubscribers is returned when the number of subscribers exceeds the limit.
        case errTooManySubscribers = "ErrTooManySubscribers"
>>>>>>> bf7f11ec
    }
}

/**
 * `errorMetadataOf` returns the error metadata of the given connect error.
 */
func errorMetadataOf(error: ConnectError) -> [String: String] {
    // NOTE(hackerwins): Currently, we only use the first detail to represent the
    // error code.
    let infos: [ErrorInfo] = error.unpackedDetails()
    return infos.first?.metadata ?? [:]
}

/**
 * `errorCodeOf` returns the error code of the given connect error.
 */
func errorCodeOf(error: ConnectError) -> String {
    return errorMetadataOf(error: error)["code"] ?? ""
}

func toYorkieErrorCode(from error: Error) -> YorkieError.Code? {
    guard let yorkieError = error as? YorkieError else {
        return nil
    }
    return yorkieError.code
}

func connectError(from code: Code) -> ConnectError {
    return ConnectError.from(code: code, headers: nil, trailers: nil, source: nil)
}<|MERGE_RESOLUTION|>--- conflicted
+++ resolved
@@ -83,13 +83,11 @@
         // ErrUnauthenticated is returned when the request does not have valid authentication credentials.
         case errUnauthenticated = "ErrUnauthenticated"
 
-<<<<<<< HEAD
         // ErrTooManyAttachments is returned when the number of attachments exceeds the limit.
         case errTooManyAttachments = "ErrTooManyAttachments"
-=======
+
         // ErrTooManySubscribers is returned when the number of subscribers exceeds the limit.
         case errTooManySubscribers = "ErrTooManySubscribers"
->>>>>>> bf7f11ec
     }
 }
 
