--- conflicted
+++ resolved
@@ -726,15 +726,6 @@
 
         self.attachmentMap[docKey]?.watchLoopReconnectTimer?.invalidate()
         self.attachmentMap[docKey]?.watchLoopReconnectTimer = nil
-<<<<<<< HEAD
-=======
-
-        Logger.debug("[WD] c:\"\(self.key)\" unwatches")
-
-        Task {
-            await self.attachmentMap[docKey]?.doc.publishConnectionEvent(.disconnected)
-        }
->>>>>>> cde554c5
     }
 
     private func onStreamDisconnect(_ docKey: DocumentKey) throws {
