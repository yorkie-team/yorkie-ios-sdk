--- conflicted
+++ resolved
@@ -989,19 +989,18 @@
             return true
         }
 
-<<<<<<< HEAD
         // The client has reached the maximum number of allowed attachments.
         // In this case, the client should remove some attachments.
         if yorkieErrorCode == .errTooManyAttachments {
             Logger.error("Yorkie handle error with code: errTooManyAttachments")
             return false
-=======
+        }
+
         // that the document has reached the maximum number of allowed subscriptions.
         // In this case, the client should retry the connection.
         if yorkieErrorCode == YorkieError.Code.errTooManySubscribers {
             Logger.error("Too many subscribers: \(String(describing: yorkieErrorCode))")
             return true
->>>>>>> bf7f11ec
         }
 
         // NOTE(hackerwins): Some errors should fix the state of the client.
