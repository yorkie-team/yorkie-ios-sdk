--- conflicted
+++ resolved
@@ -718,11 +718,7 @@
             self.semaphoresForInitialzation[docKey]?.signal()
 
             await self.attachmentMap[docKey]?.doc.setOnlineClients(onlineClients)
-<<<<<<< HEAD
-            await self.attachmentMap[docKey]?.doc.publishPresenceEvent(.initialized, nil)
-=======
-            await self.attachmentMap[docKey]?.doc.publish(.initialized)
->>>>>>> e42b9d98
+            await self.attachmentMap[docKey]?.doc.publishPresenceEvent(.initialized)
         case .event(let pbWatchEvent):
             let publisher = pbWatchEvent.publisher.toHexString
 
@@ -736,26 +732,18 @@
                 await self.attachmentMap[docKey]?.doc.addOnlineClient(publisher)
                 // NOTE(chacha912): We added to onlineClients, but we won't trigger watched event
                 // unless we also know their initial presence data at this point.
-<<<<<<< HEAD
-                await self.attachmentMap[docKey]?.doc.publishPresenceEvent(.watched, publisher)
+                if let presence = await self.attachmentMap[docKey]?.doc.getPresence(publisher) {
+                    await self.attachmentMap[docKey]?.doc.publishPresenceEvent(.watched, publisher, presence)
+                }
             case .documentUnwatched:
-                // NOTE(chacha912): There is no presence, when PresenceChange(clear) is applied before unwatching.
-                // In that case, the 'unwatched' event is triggered while handling the PresenceChange.
-                await self.attachmentMap[docKey]?.doc.publishPresenceEvent(.unwatched, publisher)
-=======
-                if let presence = await self.attachmentMap[docKey]?.doc.getPresence(publisher) {
-                    await self.attachmentMap[docKey]?.doc.publish(.watched, publisher, presence)
-                }
-            case .documentsUnwatched:
                 // NOTE(chacha912): There is no presence, when PresenceChange(clear) is applied before unwatching.
                 // In that case, the 'unwatched' event is triggered while handling the PresenceChange.
                 let presence = await self.attachmentMap[docKey]?.doc.getPresence(publisher)
                 
->>>>>>> e42b9d98
                 await self.attachmentMap[docKey]?.doc.removeOnlineClient(publisher)
                 
                 if let presence {
-                    await self.attachmentMap[docKey]?.doc.publish(.unwatched, publisher, presence)
+                    await self.attachmentMap[docKey]?.doc.publishPresenceEvent(.unwatched, publisher, presence)
                 }
             case .UNRECOGNIZED:
                 break
