/*
 * Copyright 2022 The Yorkie Authors. All rights reserved.
 *
 * Licensed under the Apache License, Version 2.0 (the "License")
 * you may not use this file except in compliance with the License.
 * You may obtain a copy of the License at
 *
 *     http://www.apache.org/licenses/LICENSE-2.0
 *
 * Unless required by applicable law or agreed to in writing, software
 * distributed under the License is distributed on an "AS IS" BASIS,
 * WITHOUT WARRANTIES OR CONDITIONS OF ANY KIND, either express or implied.
 * See the License for the specific language governing permissions and
 * limitations under the License.
 */

import Combine
import XCTest
@testable import Yorkie

class DocumentTests: XCTestCase {
    func test_doesnt_return_error_when_trying_to_delete_a_missing_key() async throws {
        let target = Document(key: "doc-1")
        try await target.update { root in
            root.k1 = "1"
            root.k2 = "2"
            root.k3 = [1, 2]
        }

        try await target.update { root in
            root.remove(key: "k1")
            (root.k3 as? JSONArray)?.remove(index: 0)
            root.remove(key: "k4") // missing key
            (root.k3 as? JSONArray)?.remove(index: 2) // missing key
        }
    }

    func test_can_input_nil() async throws {
        let target = Document(key: "test-doc")
        try await target.update { root in
            root.data = ["": nil, "null": nil] as [String: Any?]
        }

        let result = await target.toSortedJSON()
        XCTAssertEqual(result,
                       """
                       {"data":{"":null,"null":null}}
                       """)
    }

    func test_delete_elements_of_array_test() async throws {
        let target = Document(key: "test-doc")
        try await target.update { root in
            root.data = [Int64(0), Int64(1), Int64(2)]
            XCTAssertEqual(root.debugDescription,
                           """
                           {"data":[0,1,2]}
                           """)
        }

        var result = await target.toSortedJSON()
        XCTAssertEqual(result,
                       """
                       {"data":[0,1,2]}
                       """)

        var length = await(target.getRoot().data as? JSONArray)?.length()
        XCTAssertEqual(length, 3)

        try await target.update { root in
            (root.data as? JSONArray)?.remove(index: 0)
        }

        result = await target.toSortedJSON()
        XCTAssertEqual(result,
                       """
                       {"data":[1,2]}
                       """)

        length = await(target.getRoot().data as? JSONArray)?.length()
        XCTAssertEqual(length, 2)

        try await target.update { root in
            (root.data as? JSONArray)?.remove(index: 1)
        }

        result = await target.toSortedJSON()
        XCTAssertEqual(result,
                       """
                       {"data":[1]}
                       """)

        length = await(target.getRoot().data as? JSONArray)?.length()
        XCTAssertEqual(length, 1)

        try await target.update { root in
            (root.data as? JSONArray)?.remove(index: 0)
        }

        result = await target.toSortedJSON()
        XCTAssertEqual(result,
                       """
                       {"data":[]}
                       """)

        length = await(target.getRoot().data as? JSONArray)?.length()
        XCTAssertEqual(length, 0)
    }

    // swiftlint: disable function_body_length
    func test_splice_array_with_number() async throws {
        let target = Document(key: "test-doc")
        try await target.update { root in
            root.list = [Int64(0), Int64(1), Int64(2), Int64(3), Int64(4), Int64(5), Int64(6), Int64(7), Int64(8), Int64(9)]
        }

        var result = await target.toSortedJSON()
        XCTAssertEqual(result, "{\"list\":[0,1,2,3,4,5,6,7,8,9]}")

        try await target.update { root in
            let removeds = try? (root.list as? JSONArray)?.splice(start: 1, deleteCount: 1) as? [Int64]
            XCTAssertEqual(removeds, [Int64(1)])
        }

        result = await target.toSortedJSON()
        XCTAssertEqual(result, "{\"list\":[0,2,3,4,5,6,7,8,9]}")

        try await target.update { root in
            let removeds = try? (root.list as? JSONArray)?.splice(start: 1, deleteCount: 2) as? [Int64]
            XCTAssertEqual(removeds, [Int64(2), Int64(3)])
        }

        result = await target.toSortedJSON()
        XCTAssertEqual(result,
                       """
                       {"list":[0,4,5,6,7,8,9]}
                       """)

        try await target.update { root in
            let removeds = try? (root.list as? JSONArray)?.splice(start: 3) as? [Int64]
            XCTAssertEqual(removeds, [Int64(6), Int64(7), Int64(8), Int64(9)])
        }

        result = await target.toSortedJSON()
        XCTAssertEqual(result,
                       """
                       {"list":[0,4,5]}
                       """)

        try await target.update { root in
            let removeds = try? (root.list as? JSONArray)?.splice(start: 1, deleteCount: 200) as? [Int64]
            XCTAssertEqual(removeds, [Int64(4), Int64(5)])
        }

        result = await target.toSortedJSON()
        XCTAssertEqual(result,
                       """
                       {"list":[0]}
                       """)

        try await target.update { root in
            let removeds = try? (root.list as? JSONArray)?.splice(start: 0, deleteCount: 0, items: Int64(1), Int64(2), Int64(3)) as? [Int64]
            XCTAssertEqual(removeds, [])
        }

        result = await target.toSortedJSON()
        XCTAssertEqual(result,
                       """
                       {"list":[1,2,3,0]}
                       """)

        try await target.update { root in
            let removeds = try? (root.list as? JSONArray)?.splice(start: 1, deleteCount: 2, items: Int64(4)) as? [Int64]
            XCTAssertEqual(removeds, [Int64(2), Int64(3)])
        }

        result = await target.toSortedJSON()
        XCTAssertEqual(result,
                       """
                       {"list":[1,4,0]}
                       """)

        try await target.update { root in
            let removeds = try? (root.list as? JSONArray)?.splice(start: 2, deleteCount: 200, items: Int64(2)) as? [Int64]
            XCTAssertEqual(removeds, [Int64(0)])
        }

        result = await target.toSortedJSON()
        XCTAssertEqual(result,
                       """
                       {"list":[1,4,2]}
                       """)

        try await target.update { root in
            let removeds = try? (root.list as? JSONArray)?.splice(start: 2, deleteCount: 0, items: Int64(3)) as? [Int64]
            XCTAssertEqual(removeds, [])
        }

        result = await target.toSortedJSON()
        XCTAssertEqual(result,
                       """
                       {"list":[1,4,3,2]}
                       """)

        try await target.update { root in
            let removeds = try? (root.list as? JSONArray)?.splice(start: 5, deleteCount: 10, items: Int64(1), Int64(2)) as? [Int64]
            XCTAssertEqual(removeds, [])
        }

        result = await target.toSortedJSON()
        XCTAssertEqual(result,
                       """
                       {"list":[1,4,3,2,1,2]}
                       """)

        try await target.update { root in
            let removeds = try? (root.list as? JSONArray)?.splice(start: 1, deleteCount: -3, items: Int64(5)) as? [Int64]
            XCTAssertEqual(removeds, [])
        }

        result = await target.toSortedJSON()
        XCTAssertEqual(result,
                       """
                       {"list":[1,5,4,3,2,1,2]}
                       """)

        try await target.update { root in
            let removeds = try? (root.list as? JSONArray)?.splice(start: -2, deleteCount: -11, items: Int64(5), Int64(6)) as? [Int64]
            XCTAssertEqual(removeds, [])
        }

        result = await target.toSortedJSON()
        XCTAssertEqual(result,
                       """
                       {"list":[1,5,4,3,2,5,6,1,2]}
                       """)

        try await target.update { root in
            let removeds = try? (root.list as? JSONArray)?.splice(start: -11, deleteCount: 2, items: Int64(7), Int64(8)) as? [Int64]
            XCTAssertEqual(removeds, [Int64(1), Int64(5)])
        }

        result = await target.toSortedJSON()
        XCTAssertEqual(result,
                       """
                       {"list":[7,8,4,3,2,5,6,1,2]}
                       """)
    }

    // swiftlint: enable function_body_length

    func test_splice_array_with_string() async throws {
        let target = Document(key: "test-doc")
        try await target.update { root in
            root.list = ["a", "b", "c"]
        }

        var result = await target.toSortedJSON()
        XCTAssertEqual(result,
                       """
                       {"list":["a","b","c"]}
                       """)

        try await target.update { root in
            let removeds = try? (root.list as? JSONArray)?.splice(start: 1, deleteCount: 1) as? [String]
            XCTAssertEqual(removeds, ["b"])
        }

        result = await target.toSortedJSON()
        XCTAssertEqual(result, """
        {"list":["a","c"]}
        """)
    }

    func test_splice_array_with_object() async throws {
        let target = Document(key: "test-doc")
        try await target.update { root in
            root.list = [["id": Int64(1)], ["id": Int64(2)]]
        }
        var result = await target.toSortedJSON()
        XCTAssertEqual(result,
                       """
                       {"list":[{"id":1},{"id":2}]}
                       """)

        try await target.update { root in
            let removeds = try? (root.list as? JSONArray)?.splice(start: 1, deleteCount: 1) as? [JSONObject]
            XCTAssertEqual(removeds?[0].debugDescription, "{\"id\":2}")
        }

        result = await target.toSortedJSON()
        XCTAssertEqual(result,
                       """
                       {"list":[{"id":1}]}
                       """)
    }

    // MARK: - should support standard array read only operations

    func test_concat() async throws {
        let target = Document(key: "test-doc")
        try await target.update { root in
            root.list = [Int64(1), Int64(2), Int64(3)]
        }

        guard let array = await(target.getRoot().list as? JSONArray)?.toArray as? [Int64] else {
            XCTFail("Failed to convert JSONArray to Array.")
            return
        }

        XCTAssertEqual(array + [Int64(4), Int64(5), Int64(6)], [Int64(1), Int64(2), Int64(3), Int64(4), Int64(5), Int64(6)])
    }

    func test_indexOf() async throws {
        let target = Document(key: "test-doc")
        try await target.update { root in
            root.list = [Int64(1), Int64(2), Int64(3), Int64(3)]
        }

        guard let list = await target.getRoot().list as? JSONArray else {
            XCTFail("failed to cast element as JSONArray.")
            return
        }

        XCTAssertEqual(list.indexOf(Int64(3)), 2)
        XCTAssertEqual(list.indexOf(Int64(0)), -1)
        XCTAssertEqual(list.indexOf(Int64(1), fromIndex: 1), -1)
        XCTAssertEqual(list.indexOf(Int64(3), fromIndex: -3), 1)
    }

    func test_indexOf_with_objects() async throws {
        let target = Document(key: "test-doc")
        try await target.update { root in
            root.objects = [["id": "first"], ["id": "second"]]
        }

        guard let objects = await target.getRoot().objects as? JSONArray else {
            XCTFail("failed to cast element as JSONArray.")
            return
        }

        XCTAssertEqual(objects.indexOf(objects[1]!), 1)
    }

    func test_lastIndexOf() async throws {
        let target = Document(key: "test-doc")
        try await target.update { root in
            root.list = [Int64(1), Int64(2), Int64(3), Int64(3)]
        }

        guard let list = await target.getRoot().list as? JSONArray else {
            XCTFail("failed to cast element as JSONArray.")
            return
        }

        XCTAssertEqual(list.lastIndexOf(Int64(3)), 3)
        XCTAssertEqual(list.lastIndexOf(Int64(0)), -1)
        XCTAssertEqual(list.lastIndexOf(Int64(3), fromIndex: 1), -1)
        XCTAssertEqual(list.lastIndexOf(Int64(3), fromIndex: 2), 2)
        XCTAssertEqual(list.lastIndexOf(Int64(3), fromIndex: -1), 3)
    }

    func test_lastIndexOf_with_objects() async throws {
        let target = Document(key: "test-doc")
        try await target.update { root in
            root.objects = [["id": "first"], ["id": "second"]]
        }

        guard let objects = await target.getRoot().objects as? JSONArray else {
            XCTFail("failed to cast element as JSONArray.")
            return
        }

        let result = objects.lastIndexOf(objects[1]!)
        XCTAssertEqual(result, 1)
    }

    func test_should_allow_mutation_of_objects_returned_from_readonly_list_methods() async throws {
        let target = Document(key: "test-doc")
        try await target.update { root in
            root.objects = [["id": "first"], ["id": "second"]]
        }

        try await target.update { root in
            ((root.objects as? JSONArray)?[0] as? JSONObject)?.id = "FIRST"
        }

        let result = await target.toSortedJSON()
        XCTAssertEqual(result,
                       """
                       {"objects":[{"id":"FIRST"},{"id":"second"}]}
                       """)
    }

    func test_move_elements_before_a_specific_node_of_array() async throws {
        let target = Document(key: "test-doc")
        try await target.update { root in
            root.data = [Int64(0), Int64(1), Int64(2)]
        }

        var result = await target.toSortedJSON()
        XCTAssertEqual(result,
                       """
                       {"data":[0,1,2]}
                       """)
        var length = await(target.getRoot().data as? JSONArray)?.length()
        XCTAssertEqual(length, 3)

        try await target.update { root in
            let data = root.data as? JSONArray
            let zero = data?.getElement(byIndex: 0) as? CRDTElement
            let two = data?.getElement(byIndex: 2) as? CRDTElement
            try? data?.moveBefore(nextID: two!.id, id: zero!.id)
        }

        result = await target.toSortedJSON()
        XCTAssertEqual(result,
                       """
                       {"data":[1,0,2]}
                       """)
        length = await(target.getRoot().data as? JSONArray)?.length()
        XCTAssertEqual(length, 3)

        try await target.update { root in
            let data = root.data as? JSONArray
            data?.append(Int64(3))
            let one = data?.getElement(byIndex: 1) as? CRDTElement
            let three = data?.getElement(byIndex: 3) as? CRDTElement
            try? data?.moveBefore(nextID: one!.id, id: three!.id)
            XCTAssertEqual(root.debugDescription,
                           """
                           {"data":[1,3,0,2]}
                           """)
        }

        result = await target.toSortedJSON()
        XCTAssertEqual(result,
                       """
                       {"data":[1,3,0,2]}
                       """)
        length = await(target.getRoot().data as? JSONArray)?.length()
        XCTAssertEqual(length, 4)
    }

    func test_simple_move_elements_before_a_specific_node_of_array() async throws {
        let target = Document(key: "test-doc")
        try await target.update { root in
            root.data = [Int64(0), Int64(1), Int64(2)]
        }

        var result = await target.toSortedJSON()
        XCTAssertEqual(result,
                       """
                       {"data":[0,1,2]}
                       """)

        var length = await(target.getRoot().data as? JSONArray)?.length()
        XCTAssertEqual(length, 3)

        try await target.update { root in
            let data = root.data as? JSONArray
            data?.append(Int64(3))
            let one = data?.getElement(byIndex: 1) as? CRDTElement
            let three = data?.getElement(byIndex: 3) as? CRDTElement
            try? data?.moveBefore(nextID: one!.id, id: three!.id)
            XCTAssertEqual(root.debugDescription,
                           """
                           {"data":[0,3,1,2]}
                           """)
        }

        result = await target.toSortedJSON()
        XCTAssertEqual(result,
                       """
                       {"data":[0,3,1,2]}
                       """)
        length = await(target.getRoot().data as? JSONArray)?.length()
        XCTAssertEqual(length, 4)
    }

    func test_move_elements_after_a_specific_node_of_array() async throws {
        let target = Document(key: "test-doc")
        try await target.update { root in
            root.data = [Int64(0), Int64(1), Int64(2)]
        }

        var result = await target.toSortedJSON()
        XCTAssertEqual(result,
                       """
                       {"data":[0,1,2]}
                       """)

        var length = await(target.getRoot().data as? JSONArray)?.length()
        XCTAssertEqual(length, 3)

        try await target.update { root in
            let data = root.data as? JSONArray
            let zero = data?.getElement(byIndex: 0) as? CRDTElement
            let two = data?.getElement(byIndex: 2) as? CRDTElement
            try? data?.moveAfter(previousID: two!.id, id: zero!.id)
        }

        result = await target.toSortedJSON()
        XCTAssertEqual(result,
                       """
                       {"data":[1,2,0]}
                       """)

        length = await(target.getRoot().data as? JSONArray)?.length()
        XCTAssertEqual(length, 3)

        try await target.update { root in
            let data = root.data as? JSONArray
            data?.append(Int64(3))
            let one = data?.getElement(byIndex: 1) as? CRDTElement
            let three = data?.getElement(byIndex: 3) as? CRDTElement
            try? data?.moveAfter(previousID: one!.id, id: three!.id)
            XCTAssertEqual(root.debugDescription,
                           """
                           {"data":[1,2,3,0]}
                           """)
        }

        result = await target.toSortedJSON()
        XCTAssertEqual(result,
                       """
                       {"data":[1,2,3,0]}
                       """)

        length = await(target.getRoot().data as? JSONArray)?.length()
        XCTAssertEqual(length, 4)
    }

    func test_simple_move_elements_after_a_specific_node_of_array() async throws {
        let target = Document(key: "test-doc")
        try await target.update { root in
            root.data = [Int64(0), Int64(1), Int64(2)]
        }

        var result = await target.toSortedJSON()
        XCTAssertEqual(result,
                       """
                       {"data":[0,1,2]}
                       """)
        var length = await(target.getRoot().data as? JSONArray)?.length()
        XCTAssertEqual(length, 3)

        try await target.update { root in
            let data = root.data as? JSONArray
            data?.append(Int64(3))
            let one = data?.getElement(byIndex: 1) as? CRDTElement
            let three = data?.getElement(byIndex: 3) as? CRDTElement
            try? data?.moveAfter(previousID: one!.id, id: three!.id)
            XCTAssertEqual(root.debugDescription,
                           """
                           {"data":[0,1,3,2]}
                           """)
        }

        result = await target.toSortedJSON()
        XCTAssertEqual(result,
                       """
                       {"data":[0,1,3,2]}
                       """)
        length = await(target.getRoot().data as? JSONArray)?.length()
        XCTAssertEqual(length, 4)
    }

    func test_move_elements_at_the_first_of_array() async throws {
        let target = Document(key: "test-doc")
        try await target.update { root in
            root.data = [Int64(0), Int64(1), Int64(2)]
        }

        var result = await target.toSortedJSON()
        XCTAssertEqual(result,
                       """
                       {"data":[0,1,2]}
                       """)
        var length = await(target.getRoot().data as? JSONArray)?.length()
        XCTAssertEqual(length, 3)

        try await target.update { root in
            let data = root.data as? JSONArray
            let two = data?.getElement(byIndex: 2) as? CRDTElement
            try? data?.moveFront(id: two!.id)
        }
        result = await target.toSortedJSON()
        XCTAssertEqual(result,
                       """
                       {"data":[2,0,1]}
                       """)
        length = await(target.getRoot().data as? JSONArray)?.length()
        XCTAssertEqual(length, 3)

        try await target.update { root in
            let data = root.data as? JSONArray
            data?.append(Int64(3))
            let three = data?.getElement(byIndex: 3) as? CRDTElement
            try? data?.moveFront(id: three!.id)
        }

        result = await target.toSortedJSON()
        XCTAssertEqual(result,
                       """
                       {"data":[3,2,0,1]}
                       """)
        length = await(target.getRoot().data as? JSONArray)?.length()
        XCTAssertEqual(length, 4)
    }

    func test_simple_move_elements_at_the_first_of_array() async throws {
        let target = Document(key: "test-doc")
        try await target.update { root in
            root.data = [Int64(0), Int64(1), Int64(2)]
        }

        var result = await target.toSortedJSON()
        XCTAssertEqual(result,
                       """
                       {"data":[0,1,2]}
                       """)
        var length = await(target.getRoot().data as? JSONArray)?.length()
        XCTAssertEqual(length, 3)

        try await target.update { root in
            let data = root.data as? JSONArray
            data?.append(Int64(3))
            let one = data?.getElement(byIndex: 1) as? CRDTElement
            try? data?.moveFront(id: one!.id)
            XCTAssertEqual(root.debugDescription,
                           """
                           {"data":[1,0,2,3]}
                           """)
        }

        result = await target.toSortedJSON()
        XCTAssertEqual(result,
                       """
                       {"data":[1,0,2,3]}
                       """)
        length = await(target.getRoot().data as? JSONArray)?.length()
        XCTAssertEqual(length, 4)
    }

    func test_move_elements_at_the_last_of_array() async throws {
        let target = Document(key: "test-doc")
        try await target.update { root in
            root.data = [Int64(0), Int64(1), Int64(2)]
        }

        var result = await target.toSortedJSON()
        XCTAssertEqual(result,
                       """
                       {"data":[0,1,2]}
                       """)
        var length = await(target.getRoot().data as? JSONArray)?.length()
        XCTAssertEqual(length, 3)

        try await target.update { root in
            let data = root.data as? JSONArray
            let two = data?.getElement(byIndex: 2) as? CRDTElement
            try? data?.moveLast(id: two!.id)
        }

        result = await target.toSortedJSON()
        XCTAssertEqual(result,
                       """
                       {"data":[0,1,2]}
                       """)
        length = await(target.getRoot().data as? JSONArray)?.length()
        XCTAssertEqual(length, 3)

        try await target.update { root in
            let data = root.data as? JSONArray
            data?.append(Int64(3))
            let two = data?.getElement(byIndex: 2) as? CRDTElement
            try? data?.moveLast(id: two!.id)
            XCTAssertEqual(root.debugDescription,
                           """
                           {"data":[0,1,3,2]}
                           """)
        }

        result = await target.toSortedJSON()
        XCTAssertEqual(result,
                       """
                       {"data":[0,1,3,2]}
                       """)
        length = await(target.getRoot().data as? JSONArray)?.length()
        XCTAssertEqual(length, 4)
    }

    func test_simple_move_elements_at_the_last_of_array() async throws {
        let target = Document(key: "test-doc")
        try await target.update { root in
            root.data = [Int64(0), Int64(1), Int64(2)]
        }

        var result = await target.toSortedJSON()
        XCTAssertEqual(result,
                       """
                       {"data":[0,1,2]}
                       """)
        var length = await(target.getRoot().data as? JSONArray)?.length()
        XCTAssertEqual(length, 3)

        try await target.update { root in
            let data = root.data as? JSONArray
            data?.append(Int64(3))
            let one = data?.getElement(byIndex: 1) as? CRDTElement
            try? data?.moveLast(id: one!.id)
            XCTAssertEqual(root.debugDescription,
                           """
                           {"data":[0,2,3,1]}
                           """)
        }

        result = await target.toSortedJSON()
        XCTAssertEqual(result,
                       """
                       {"data":[0,2,3,1]}
                       """)
        length = await(target.getRoot().data as? JSONArray)?.length()
        XCTAssertEqual(length, 4)
    }

    func test_change_paths_test_for_object() async throws {
        let target = Document(key: "test-doc")

        await target.subscribe { event in
            XCTAssertEqual(event.type, .localChange)
<<<<<<< HEAD
            XCTAssertEqual((event as? LocalChangeEvent)?.value.operations.compactMap { $0.path }, ["$", "$.", "$..obj", "$..obj", "$..obj", "$..obj", "$."])
=======
            XCTAssertEqual((event as? LocalChangeEvent)?.value[0].operations.compactMap { $0.path }, ["$", "$.", "$..obj", "$..obj", "$..obj", "$..obj", "$."])
>>>>>>> b6424dc1
        }

        try await target.update { root in
            root[""] = [:] as [String: Any]

            XCTAssertEqual(root.debugDescription,
                           """
                           {"":{}}
                           """)

            let emptyKey = root[""] as? JSONObject
            emptyKey!.obj = [:] as [String: Any]

            XCTAssertEqual(root.debugDescription,
                           """
                           {"":{"obj":{}}}
                           """)

            let obj = emptyKey!.obj as? JSONObject
            obj!.a = Int64(1)

            XCTAssertEqual(root.debugDescription,
                           """
                           {"":{"obj":{"a":1}}}
                           """)

            obj!.remove(key: "a")

            XCTAssertEqual(root.debugDescription,
                           """
                           {"":{"obj":{}}}
                           """)

            obj!["$.hello"] = Int64(1)

            XCTAssertEqual(root.debugDescription,
                           """
                           {"":{"obj":{"$.hello":1}}}
                           """)

            obj!.remove(key: "$.hello")

            XCTAssertEqual(root.debugDescription,
                           """
                           {"":{"obj":{}}}
                           """)

            emptyKey!.remove(key: "obj")

            XCTAssertEqual(root.debugDescription,
                           """
                           {"":{}}
                           """)
        }
    }

    // swiftlint: disable force_cast
    func test_change_paths_test_for_array() async throws {
        let target = Document(key: "test-doc")

        await target.subscribe { event in
            XCTAssertEqual(event.type, .localChange)

<<<<<<< HEAD
            if let ops = (event as? LocalChangeEvent)?.value.operations {
=======
            if let ops = (event as? LocalChangeEvent)?.value[0].operations {
>>>>>>> b6424dc1
                XCTAssertEqual(ops[0] as! SetOpInfo, SetOpInfo(path: "$", key: "arr"))
                XCTAssertEqual(ops[1] as! AddOpInfo, AddOpInfo(path: "$.arr", index: 0))
                XCTAssertEqual(ops[2] as! AddOpInfo, AddOpInfo(path: "$.arr", index: 1))
                XCTAssertEqual(ops[3] as! RemoveOpInfo, RemoveOpInfo(path: "$.arr", key: nil, index: 1))
                XCTAssertEqual(ops[4] as! SetOpInfo, SetOpInfo(path: "$", key: "$$...hello"))
                XCTAssertEqual(ops[5] as! AddOpInfo, AddOpInfo(path: "$.$$...hello", index: 0))
            } else {
                XCTAssert(false, "No operations.")
            }
        }

        await target.subscribe(targetPath: "$.arr") { event in
            XCTAssertEqual(event.type, .localChange)

<<<<<<< HEAD
            if let ops = (event as? LocalChangeEvent)?.value.operations {
=======
            if let ops = (event as? LocalChangeEvent)?.value[0].operations {
>>>>>>> b6424dc1
                XCTAssertEqual(ops[0] as! AddOpInfo, AddOpInfo(path: "$.arr", index: 0))
                XCTAssertEqual(ops[1] as! AddOpInfo, AddOpInfo(path: "$.arr", index: 1))
                XCTAssertEqual(ops[2] as! RemoveOpInfo, RemoveOpInfo(path: "$.arr", key: nil, index: 1))
            } else {
                XCTAssert(false, "No operations.")
            }
        }

        try await target.update { root in
            root.arr = [] as [String]
            let arr = root.arr as? JSONArray
            arr?.append(Int64(0))
            arr?.append(Int64(1))
            arr?.remove(index: 1)
            root["$$...hello"] = [] as [String]
            let hello = root["$$...hello"] as? JSONArray
            hello?.append(Int64(0))

            XCTAssertEqual(root.debugDescription,
                           """
                           {"$$...hello":[0],"arr":[0]}
                           """)
        }
    }

    func test_change_paths_test_for_counter() async throws {
        let target = Document(key: "test-doc")

        await target.subscribe { event in
            XCTAssertEqual(event.type, .localChange)

<<<<<<< HEAD
            if let ops = (event as? LocalChangeEvent)?.value.operations {
=======
            if let ops = (event as? LocalChangeEvent)?.value[0].operations {
>>>>>>> b6424dc1
                XCTAssertEqual(ops[0] as! SetOpInfo, SetOpInfo(path: "$", key: "cnt"))
                XCTAssertEqual(ops[1] as! IncreaseOpInfo, IncreaseOpInfo(path: "$.cnt", value: 1))
                XCTAssertEqual(ops[2] as! IncreaseOpInfo, IncreaseOpInfo(path: "$.cnt", value: 10))
                XCTAssertEqual(ops[3] as! IncreaseOpInfo, IncreaseOpInfo(path: "$.cnt", value: -3))
            } else {
                XCTAssert(false, "No operations.")
            }
        }

        try await target.update { root in
            root.cnt = JSONCounter(value: Int64(0))
            (root.cnt as? JSONCounter<Int64>)?.increase(value: 1)
            (root.cnt as? JSONCounter<Int64>)?.increase(value: 10)
            (root.cnt as? JSONCounter<Int64>)?.increase(value: -3)
        }
    }

    func test_change_paths_test_for_text() async throws {
        let target = Document(key: "test-doc")

        await target.subscribe { event in
            XCTAssertEqual(event.type, .localChange)

<<<<<<< HEAD
            if let ops = (event as? LocalChangeEvent)?.value.operations {
=======
            if let ops = (event as? LocalChangeEvent)?.value[0].operations {
>>>>>>> b6424dc1
                XCTAssertEqual(ops[0] as! SetOpInfo, SetOpInfo(path: "$", key: "text"))
                XCTAssertEqual(ops[1] as! EditOpInfo, EditOpInfo(path: "$.text", from: 0, to: 0, attributes: nil, content: "hello world"))
                XCTAssertEqual(ops[2] as! SelectOpInfo, SelectOpInfo(path: "$.text", from: 11, to: 11))
                XCTAssertEqual(ops[3] as! SelectOpInfo, SelectOpInfo(path: "$.text", from: 0, to: 2))
            } else {
                XCTAssert(false, "No operations.")
            }
        }

        try await target.update { root in
            root.text = JSONText()
            (root.text as? JSONText)?.edit(0, 0, "hello world")
            (root.text as? JSONText)?.select(0, 2)
        }
    }

    func test_change_paths_test_for_text_with_attributes() async throws {
        let target = Document(key: "test-doc")

        await target.subscribe { event in
            XCTAssertEqual(event.type, .localChange)

<<<<<<< HEAD
            if let ops = (event as? LocalChangeEvent)?.value.operations {
=======
            if let ops = (event as? LocalChangeEvent)?.value[0].operations {
>>>>>>> b6424dc1
                XCTAssertEqual(ops[0] as! SetOpInfo, SetOpInfo(path: "$", key: "textWithAttr"))
                XCTAssertEqual(ops[1] as! EditOpInfo, EditOpInfo(path: "$.textWithAttr", from: 0, to: 0, attributes: nil, content: "hello world"))
                XCTAssertEqual(ops[2] as! SelectOpInfo, SelectOpInfo(path: "$.textWithAttr", from: 11, to: 11))
                XCTAssertEqual(ops[3] as! StyleOpInfo, StyleOpInfo(path: "$.textWithAttr", from: 0, to: 1, attributes: ["bold": "true"]))
            } else {
                XCTAssert(false, "No operations.")
            }
        }

        try await target.update { root in
            root.textWithAttr = JSONText()
            (root.textWithAttr as? JSONText)?.edit(0, 0, "hello world")
            (root.textWithAttr as? JSONText)?.setStyle(0, 1, ["bold": true])
        }
    }

    // swiftlint: enable force_cast

    func test_insert_elements_before_a_specific_node_of_array() async throws {
        let target = Document(key: "test-doc")
        try await target.update { root in
            root.data = [Int64(0), Int64(1), Int64(2)]
        }

        var result = await target.toSortedJSON()
        XCTAssertEqual(result,
                       """
                       {"data":[0,1,2]}
                       """)
        var length = await(target.getRoot().data as? JSONArray)?.length()
        XCTAssertEqual(length, 3)

        try await target.update { root in
            let data = root.data as? JSONArray
            let zero = data?.getElement(byIndex: 0) as? CRDTElement
            _ = try? data?.insertBefore(nextID: zero!.id, value: Int64(3))
        }
        result = await target.toSortedJSON()
        XCTAssertEqual(result,
                       """
                       {"data":[3,0,1,2]}
                       """)
        length = await(target.getRoot().data as? JSONArray)?.length()
        XCTAssertEqual(length, 4)

        try await target.update { root in
            let data = root.data as? JSONArray
            let one = data?.getElement(byIndex: 2) as? CRDTElement
            _ = try? data?.insertBefore(nextID: one!.id, value: Int64(4))
        }
        result = await target.toSortedJSON()
        XCTAssertEqual(result,
                       """
                       {"data":[3,0,4,1,2]}
                       """)
        length = await(target.getRoot().data as? JSONArray)?.length()
        XCTAssertEqual(length, 5)

        try await target.update { root in
            let data = root.data as? JSONArray
            let two = data?.getElement(byIndex: 4) as? CRDTElement
            _ = try? data?.insertBefore(nextID: two!.id, value: Int64(5))
        }
        result = await target.toSortedJSON()
        XCTAssertEqual(result,
                       """
                       {"data":[3,0,4,1,5,2]}
                       """)
        length = await(target.getRoot().data as? JSONArray)?.length()
        XCTAssertEqual(length, 6)
    }

    func test_can_insert_an_element_before_specific_position_after_delete_operation() async throws {
        let target = Document(key: "test-doc")
        try await target.update { root in
            root.data = [Int64(0), Int64(1), Int64(2)]
        }

        var result = await target.toSortedJSON()
        XCTAssertEqual(result,
                       """
                       {"data":[0,1,2]}
                       """)
        var length = await(target.getRoot().data as? JSONArray)?.length()
        XCTAssertEqual(length, 3)

        try await target.update { root in
            let data = root.data as? JSONArray
            let zero = data?.getElement(byIndex: 0) as? CRDTElement
            _ = data?.remove(byID: zero!.id)

            let one = data?.getElement(byIndex: 0) as? CRDTElement
            _ = try? data?.insertBefore(nextID: one!.id, value: Int64(3))
        }

        result = await target.toSortedJSON()
        XCTAssertEqual(result,
                       """
                       {"data":[3,1,2]}
                       """)
        length = await(target.getRoot().data as? JSONArray)?.length()
        XCTAssertEqual(length, 3)

        try await target.update { root in
            let data = root.data as? JSONArray
            let one = data?.getElement(byIndex: 1) as? CRDTElement
            _ = data?.remove(byID: one!.id)

            let two = data?.getElement(byIndex: 1) as? CRDTElement
            _ = try? data?.insertBefore(nextID: two!.id, value: Int64(4))
        }

        result = await target.toSortedJSON()
        XCTAssertEqual(result,
                       """
                       {"data":[3,4,2]}
                       """)
        length = await(target.getRoot().data as? JSONArray)?.length()
        XCTAssertEqual(length, 3)
    }

    func test_should_remove_previously_inserted_elements_in_heap_when_running_GC() async throws {
        let target = Document(key: "test-doc")
        try await target.update { root in
            root.a = Int64(1)
            root.a = Int64(2)
            root.remove(key: "a")
        }

        var result = await target.toSortedJSON()
        XCTAssertEqual(result,
                       """
                       {}
                       """)
        var length = await target.getGarbageLength()
        XCTAssertEqual(length, 1)

        await target.garbageCollect(lessThanOrEqualTo: TimeTicket.max)
        result = await target.toSortedJSON()
        XCTAssertEqual(result, "{}")
        length = await target.getGarbageLength()
        XCTAssertEqual(length, 0)
    }

    func test_escapes_string_for_object() async throws {
        let target = Document(key: "test-doc")
        try await target.update { root in
            root.a = "\"hello\"\n\r\t\\"
        }

        let result = await target.toSortedJSON()
        XCTAssertEqual(result,
                       """
                       {"a":"\\"hello\\"\\n\\r\\t\\\\"}
                       """)
    }

    func test_escapes_string_for_elements_in_array() async throws {
        let target = Document(key: "test-doc")
        try await target.update { root in
            root.data = ["\"hello\"", "\n", "\u{0008}", "\t", "\u{000C}", "\r", "\\"]
        }

        let result = await target.toSortedJSON()
        XCTAssertEqual(result,
                       """
                       {"data":["\\"hello\\"","\\n","\\b","\\t","\\f","\\r","\\\\"]}
                       """)
    }

    func test_can_handle_counter_overflow() async throws {
        let doc = Document(key: "test-doc")

        try await doc.update { root in
            root.age = JSONCounter(value: Int32(2_147_483_647))
            (root.age as? JSONCounter<Int32>)?.increase(value: 1)
        }

        var result = await doc.toSortedJSON()
        XCTAssertEqual("{\"age\":-2147483648}", result)

        try await doc.update { root in
            root.age = JSONCounter(value: Int64(9_223_372_036_854_775_807))
            (root.age as? JSONCounter<Int64>)?.increase(value: 1)
        }
        result = await doc.toSortedJSON()
        XCTAssertEqual("{\"age\":-9223372036854775808}", result)
    }

    func test_can_handle_counter_float_value() async throws {
        let doc = Document(key: "test-doc")

        try await doc.update { root in
            root.age = JSONCounter(value: Int32(10))
            (root.age as? JSONCounter<Int32>)?.increase(value: 3.5)
        }

        var result = await doc.toSortedJSON()
        XCTAssertEqual("{\"age\":13}", result)

        try await doc.update { root in
            root.age = JSONCounter(value: Int64(0))
            (root.age as? JSONCounter<Int64>)?.increase(value: -1.5)
        }
        result = await doc.toSortedJSON()
        XCTAssertEqual("{\"age\":-1}", result)
    }
}<|MERGE_RESOLUTION|>--- conflicted
+++ resolved
@@ -730,11 +730,7 @@
 
         await target.subscribe { event in
             XCTAssertEqual(event.type, .localChange)
-<<<<<<< HEAD
             XCTAssertEqual((event as? LocalChangeEvent)?.value.operations.compactMap { $0.path }, ["$", "$.", "$..obj", "$..obj", "$..obj", "$..obj", "$."])
-=======
-            XCTAssertEqual((event as? LocalChangeEvent)?.value[0].operations.compactMap { $0.path }, ["$", "$.", "$..obj", "$..obj", "$..obj", "$..obj", "$."])
->>>>>>> b6424dc1
         }
 
         try await target.update { root in
@@ -798,11 +794,7 @@
         await target.subscribe { event in
             XCTAssertEqual(event.type, .localChange)
 
-<<<<<<< HEAD
             if let ops = (event as? LocalChangeEvent)?.value.operations {
-=======
-            if let ops = (event as? LocalChangeEvent)?.value[0].operations {
->>>>>>> b6424dc1
                 XCTAssertEqual(ops[0] as! SetOpInfo, SetOpInfo(path: "$", key: "arr"))
                 XCTAssertEqual(ops[1] as! AddOpInfo, AddOpInfo(path: "$.arr", index: 0))
                 XCTAssertEqual(ops[2] as! AddOpInfo, AddOpInfo(path: "$.arr", index: 1))
@@ -817,11 +809,7 @@
         await target.subscribe(targetPath: "$.arr") { event in
             XCTAssertEqual(event.type, .localChange)
 
-<<<<<<< HEAD
             if let ops = (event as? LocalChangeEvent)?.value.operations {
-=======
-            if let ops = (event as? LocalChangeEvent)?.value[0].operations {
->>>>>>> b6424dc1
                 XCTAssertEqual(ops[0] as! AddOpInfo, AddOpInfo(path: "$.arr", index: 0))
                 XCTAssertEqual(ops[1] as! AddOpInfo, AddOpInfo(path: "$.arr", index: 1))
                 XCTAssertEqual(ops[2] as! RemoveOpInfo, RemoveOpInfo(path: "$.arr", key: nil, index: 1))
@@ -853,11 +841,7 @@
         await target.subscribe { event in
             XCTAssertEqual(event.type, .localChange)
 
-<<<<<<< HEAD
             if let ops = (event as? LocalChangeEvent)?.value.operations {
-=======
-            if let ops = (event as? LocalChangeEvent)?.value[0].operations {
->>>>>>> b6424dc1
                 XCTAssertEqual(ops[0] as! SetOpInfo, SetOpInfo(path: "$", key: "cnt"))
                 XCTAssertEqual(ops[1] as! IncreaseOpInfo, IncreaseOpInfo(path: "$.cnt", value: 1))
                 XCTAssertEqual(ops[2] as! IncreaseOpInfo, IncreaseOpInfo(path: "$.cnt", value: 10))
@@ -881,11 +865,7 @@
         await target.subscribe { event in
             XCTAssertEqual(event.type, .localChange)
 
-<<<<<<< HEAD
             if let ops = (event as? LocalChangeEvent)?.value.operations {
-=======
-            if let ops = (event as? LocalChangeEvent)?.value[0].operations {
->>>>>>> b6424dc1
                 XCTAssertEqual(ops[0] as! SetOpInfo, SetOpInfo(path: "$", key: "text"))
                 XCTAssertEqual(ops[1] as! EditOpInfo, EditOpInfo(path: "$.text", from: 0, to: 0, attributes: nil, content: "hello world"))
                 XCTAssertEqual(ops[2] as! SelectOpInfo, SelectOpInfo(path: "$.text", from: 11, to: 11))
@@ -908,11 +888,7 @@
         await target.subscribe { event in
             XCTAssertEqual(event.type, .localChange)
 
-<<<<<<< HEAD
             if let ops = (event as? LocalChangeEvent)?.value.operations {
-=======
-            if let ops = (event as? LocalChangeEvent)?.value[0].operations {
->>>>>>> b6424dc1
                 XCTAssertEqual(ops[0] as! SetOpInfo, SetOpInfo(path: "$", key: "textWithAttr"))
                 XCTAssertEqual(ops[1] as! EditOpInfo, EditOpInfo(path: "$.textWithAttr", from: 0, to: 0, attributes: nil, content: "hello world"))
                 XCTAssertEqual(ops[2] as! SelectOpInfo, SelectOpInfo(path: "$.textWithAttr", from: 11, to: 11))
