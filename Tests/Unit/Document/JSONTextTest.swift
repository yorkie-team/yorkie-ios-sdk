/*
 * Copyright 2022 The Yorkie Authors. All rights reserved.
 *
 * Licensed under the Apache License, Version 2.0 (the "License");
 * you may not use this file except in compliance with the License.
 * You may obtain a copy of the License at
 *
 *     http://www.apache.org/licenses/LICENSE-2.0
 *
 * Unless required by applicable law or agreed to in writing, software
 * distributed under the License is distributed on an "AS IS" BASIS,
 * WITHOUT WARRANTIES OR CONDITIONS OF ANY KIND, either express or implied.
 * See the License for the specific language governing permissions and
 * limitations under the License.
 */

import Combine
import XCTest
@testable import Yorkie

final class JSONTextTest: XCTestCase {
    var cancellables = Set<AnyCancellable>()

    // swiftlint: disable force_cast
    func test_should_handle_edit_operations() async throws {
        let doc = Document(key: "test-doc")

        var docContent = await doc.toSortedJSON()
        XCTAssertEqual("{}", docContent)

        //           ------ ins links ----
        //           |            |      |
        // [init] - [A] - [12] - {BC} - [D]
        try await doc.update { root in
            root.k1 = JSONText()
            (root.k1 as? JSONText)?.edit(0, 0, "ABCD")
            (root.k1 as? JSONText)?.edit(1, 3, "12")
        }

        try await doc.update { root in
            XCTAssertEqual("[0:00:0:0 ][1:00:2:0 A][1:00:3:0 12]{1:00:2:1 BC}[1:00:2:3 D]", (root.k1 as? JSONText)?.structureAsString)

            var range = (root.k1 as? JSONText)?.createRange(0, 0)
            XCTAssertEqual("0:00:0:0:0", range?.0.structureAsString)

            range = (root.k1 as? JSONText)!.createRange(1, 1)
            XCTAssertEqual("1:00:2:0:1", range?.0.structureAsString)

            range = (root.k1 as? JSONText)!.createRange(2, 2)
            XCTAssertEqual("1:00:3:0:1", range?.0.structureAsString)

            range = (root.k1 as? JSONText)!.createRange(3, 3)
            XCTAssertEqual("1:00:3:0:2", range?.0.structureAsString)

            range = (root.k1 as? JSONText)!.createRange(4, 4)
            XCTAssertEqual("1:00:2:3:1", range?.0.structureAsString)
        }

        docContent = await doc.toSortedJSON()

        XCTAssertEqual("{\"k1\":[{\"val\":\"A\"},{\"val\":\"12\"},{\"val\":\"D\"}]}", docContent)
    }

    func test_should_handle_edit_operations2() async throws {
        let doc = Document(key: "test-doc")

        var docContent = await doc.toSortedJSON()
        XCTAssertEqual("{}", docContent)

        //           -- ins links ---
        //           |              |
        // [init] - [ABC] - [\n] - [D]
        try await doc.update { root in
            root.k1 = JSONText()
            (root.k1 as? JSONText)?.edit(0, 0, "ABCD")
            (root.k1 as? JSONText)?.edit(3, 3, "\n")
        }

        try await doc.update { root in
            XCTAssertEqual(
                "[0:00:0:0 ][1:00:2:0 ABC][1:00:3:0 \n][1:00:2:3 D]",
                (root.k1 as? JSONText)?.structureAsString
            )
        }

        docContent = await doc.toSortedJSON()
        XCTAssertEqual("{\"k1\":[{\"val\":\"ABC\"},{\"val\":\"\\n\"},{\"val\":\"D\"}]}", docContent)
    }

    func test_should_handle_type_하늘() async throws {
        let doc = Document(key: "test-doc")

        var docContent = await doc.toSortedJSON()
        XCTAssertEqual("{}", docContent)

        try await doc.update { root in
            root.k1 = JSONText()
            (root.k1 as? JSONText)?.edit(0, 0, "ㅎ")
            (root.k1 as? JSONText)?.edit(0, 1, "하")
            (root.k1 as? JSONText)?.edit(0, 1, "한")
            (root.k1 as? JSONText)?.edit(0, 1, "하")
            (root.k1 as? JSONText)?.edit(1, 1, "느")
            (root.k1 as? JSONText)?.edit(1, 2, "늘")
        }

        docContent = await doc.toSortedJSON()
        XCTAssertEqual("{\"k1\":[{\"val\":\"하\"},{\"val\":\"늘\"}]}", docContent)
    }

    func test_should_handle_deletion_of_nested_nodes() async throws {
        let doc = Document(key: "test-doc")
        let view = TextView()

        try await doc.update { root in root.text = JSONText() }

        await doc.subscribe(targetPath: "$.text") {
<<<<<<< HEAD
            view.applyChanges(operations: ($0 as! ChangeEventable).value.operations)
=======
            ($0 as! ChangeEvent).value.forEach { changeInfo in
                view.applyChanges(operations: changeInfo.operations)
            }
>>>>>>> b6424dc1
        }

        let commands: [(from: Int, to: Int, content: String)] = [
            (from: 0, to: 0, content: "ABC"),
            (from: 3, to: 3, content: "DEF"),
            (from: 2, to: 4, content: "1"),
            (from: 1, to: 4, content: "2")
        ]

        for cmd in commands {
            try await doc.update { root in
                (root.text as? JSONText)?.edit(cmd.from, cmd.to, cmd.content)
            }

            let text = await(doc.getRoot()["text"] as? JSONText)?.plainText
            XCTAssertEqual(view.toString, text)
        }
    }

    func test_should_handle_deletion_of_the_last_nodes() async throws {
        let doc = Document(key: "test-doc")
        let view = TextView()

        try await doc.update { root in root.text = JSONText() }

        await doc.subscribe(targetPath: "$.text") {
<<<<<<< HEAD
            view.applyChanges(operations: ($0 as! ChangeEventable).value.operations)
=======
            ($0 as! ChangeEvent).value.forEach { changeInfo in
                view.applyChanges(operations: changeInfo.operations)
            }
>>>>>>> b6424dc1
        }

        let commands: [(from: Int, to: Int, content: String)] = [
            (from: 0, to: 0, content: "A"),
            (from: 1, to: 1, content: "B"),
            (from: 2, to: 2, content: "C"),
            (from: 3, to: 3, content: "DE"),
            (from: 5, to: 5, content: "F"),
            (from: 6, to: 6, content: "GHI"),
            (from: 9, to: 9, content: ""), // delete no last node
            (from: 8, to: 9, content: ""), // delete one last node with split
            (from: 6, to: 8, content: ""), // delete one last node without split
            (from: 4, to: 6, content: ""), // delete last nodes with split
            (from: 2, to: 4, content: ""), // delete last nodes without split
            (from: 0, to: 2, content: "") // delete last nodes containing the first
        ]

        for cmd in commands {
            try await doc.update { root in
                (root.text as? JSONText)?.edit(cmd.from, cmd.to, cmd.content)
            }

            let text = await(doc.getRoot()["text"] as? JSONText)?.plainText
            XCTAssertEqual(view.toString, text)
        }
    }

    func test_should_handle_deletion_with_boundary_nodes_already_removed() async throws {
        let doc = Document(key: "test-doc")
        let view = TextView()

        try await doc.update { root in root.text = JSONText() }

        await doc.subscribe(targetPath: "$.text") {
<<<<<<< HEAD
            view.applyChanges(operations: ($0 as! ChangeEventable).value.operations)
=======
            ($0 as! ChangeEvent).value.forEach { changeInfo in
                view.applyChanges(operations: changeInfo.operations)
            }
>>>>>>> b6424dc1
        }

        let commands: [(from: Int, to: Int, content: String)] = [
            (from: 0, to: 0, content: "1A1BCXEF1"),
            (from: 8, to: 9, content: ""),
            (from: 2, to: 3, content: ""),
            (from: 0, to: 1, content: ""), // ABCXEF
            (from: 0, to: 1, content: ""), // delete A with two removed boundaries
            (from: 0, to: 1, content: ""), // delete B with removed left boundary
            (from: 3, to: 4, content: ""), // delete F with removed right boundary
            (from: 1, to: 2, content: ""),
            (from: 0, to: 2, content: "") // delete CE with removed inner node X
        ]

        for cmd in commands {
            try await doc.update { root in
                (root.text as? JSONText)?.edit(cmd.from, cmd.to, cmd.content)
            }

            let text = await(doc.getRoot()["text"] as? JSONText)?.plainText
            XCTAssertEqual(view.toString, text)
        }
    }

    func test_should_handle_select_operations() async throws {
        let doc = Document(key: "test-doc")

        try await doc.update { root in
            root.text = JSONText()
            (root.text as? JSONText)?.edit(0, 0, "ABCD")
        }

        await doc.subscribe(targetPath: "$.text") { event in
<<<<<<< HEAD
            XCTAssertEqual((event as! ChangeEventable).value.operations[0] as! SelectOpInfo, SelectOpInfo(path: "$.text", from: 2, to: 4))
=======
            XCTAssertEqual((event as! ChangeEvent).value[0].operations[0] as! SelectOpInfo, SelectOpInfo(path: "$.text", from: 2, to: 4))
>>>>>>> b6424dc1
        }

        try await doc.update { root in (root.text as? JSONText)?.select(2, 4) }
    }

    func test_should_handle_rich_text_edit_operations() async throws {
        let doc = Document(key: "test-doc")

        var docContent = await doc.toSortedJSON()
        XCTAssertEqual("{}", docContent)

        try await doc.update { root in
            root.k1 = JSONText()
            (root.k1 as? JSONText)?.edit(0, 0, "ABCD", ["b": 1])
            (root.k1 as? JSONText)?.edit(3, 3, "\n")
        }

        try await doc.update { root in
            XCTAssertEqual("[0:00:0:0 ][1:00:2:0 ABC][1:00:3:0 \n][1:00:2:3 D]",
                           (root.k1 as? JSONText)?.structureAsString)
        }

        docContent = await doc.toSortedJSON()
        XCTAssertEqual("{\"k1\":[{\"attrs\":{\"b\":\"1\"},\"val\":\"ABC\"},{\"val\":\"\\n\"},{\"attrs\":{\"b\":\"1\"},\"val\":\"D\"}]}",
                       docContent)
    }
    // swiftlint: enable force_cast
}<|MERGE_RESOLUTION|>--- conflicted
+++ resolved
@@ -114,13 +114,7 @@
         try await doc.update { root in root.text = JSONText() }
 
         await doc.subscribe(targetPath: "$.text") {
-<<<<<<< HEAD
-            view.applyChanges(operations: ($0 as! ChangeEventable).value.operations)
-=======
-            ($0 as! ChangeEvent).value.forEach { changeInfo in
-                view.applyChanges(operations: changeInfo.operations)
-            }
->>>>>>> b6424dc1
+            view.applyChanges(operations: ($0 as! ChangeEvent).value.operations)
         }
 
         let commands: [(from: Int, to: Int, content: String)] = [
@@ -147,13 +141,7 @@
         try await doc.update { root in root.text = JSONText() }
 
         await doc.subscribe(targetPath: "$.text") {
-<<<<<<< HEAD
-            view.applyChanges(operations: ($0 as! ChangeEventable).value.operations)
-=======
-            ($0 as! ChangeEvent).value.forEach { changeInfo in
-                view.applyChanges(operations: changeInfo.operations)
-            }
->>>>>>> b6424dc1
+            view.applyChanges(operations: ($0 as! ChangeEvent).value.operations)
         }
 
         let commands: [(from: Int, to: Int, content: String)] = [
@@ -188,13 +176,7 @@
         try await doc.update { root in root.text = JSONText() }
 
         await doc.subscribe(targetPath: "$.text") {
-<<<<<<< HEAD
-            view.applyChanges(operations: ($0 as! ChangeEventable).value.operations)
-=======
-            ($0 as! ChangeEvent).value.forEach { changeInfo in
-                view.applyChanges(operations: changeInfo.operations)
-            }
->>>>>>> b6424dc1
+            view.applyChanges(operations: ($0 as! ChangeEvent).value.operations)
         }
 
         let commands: [(from: Int, to: Int, content: String)] = [
@@ -228,11 +210,7 @@
         }
 
         await doc.subscribe(targetPath: "$.text") { event in
-<<<<<<< HEAD
-            XCTAssertEqual((event as! ChangeEventable).value.operations[0] as! SelectOpInfo, SelectOpInfo(path: "$.text", from: 2, to: 4))
-=======
-            XCTAssertEqual((event as! ChangeEvent).value[0].operations[0] as! SelectOpInfo, SelectOpInfo(path: "$.text", from: 2, to: 4))
->>>>>>> b6424dc1
+            XCTAssertEqual((event as! ChangeEvent).value.operations[0] as! SelectOpInfo, SelectOpInfo(path: "$.text", from: 2, to: 4))
         }
 
         try await doc.update { root in (root.text as? JSONText)?.select(2, 4) }
