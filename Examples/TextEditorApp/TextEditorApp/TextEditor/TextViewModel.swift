/*
 * Copyright 2023 The Yorkie Authors. All rights reserved.
 *
 * Licensed under the Apache License, Version 2.0 (the "License")
 * you may not use this file except in compliance with the License.
 * You may obtain a copy of the License at
 *
 *     http://www.apache.org/licenses/LICENSE-2.0
 *
 * Unless required by applicable law or agreed to in writing, software
 * distributed under the License is distributed on an "AS IS" BASIS,
 * WITHOUT WARRANTIES OR CONDITIONS OF ANY KIND, either express or implied.
 * See the License for the specific language governing permissions and
 * limitations under the License.
 */

import Combine
import Foundation
import UIKit
import Yorkie

enum TextOperation {
    case edit(range: NSRange?, content: String)
    case select(range: NSRange, actorID: String)
}

class TextViewModel {
    private var client: Client
    private let document: Document
    private var textEventStream = PassthroughSubject<[TextChange], Never>()

    private weak var operationSubject: PassthroughSubject<[TextOperation], Never>?

    init(_ operationSubject: PassthroughSubject<[TextOperation], Never>) {
        self.operationSubject = operationSubject

        // create client with RPCAddress.
        self.client = Client(rpcAddress: RPCAddress(host: "localhost", port: 8080),
                             options: ClientOptions())

        // create a document
        self.document = Document(key: "codemirror")

        Task {
            // activate client.
            try! await self.client.activate()

            // attach the document into the client.
            try! await self.client.attach(self.document)

            try await self.document.update { root in
                var text = root.content as? JSONText
                if text == nil {
                    root.content = JSONText()
                    text = root.content as? JSONText
                }
            }

            // subscribe document event.
<<<<<<< HEAD
            await self.document.subscribe { [weak self] event in
                if event.type == .snapshot {
=======
            let clientID = await self.client.id

            await self.document.eventStream.sink { [weak self] event in
                switch event.type {
                case .snapshot, .remoteChange:
>>>>>>> 8e849929
                    Task { [weak self] in
                        await self?.syncText()
                    }
                default:
                    break
                }
            }

            await self.document.subscribe(targetPath: "$.content") { event in
                guard let event = event as? RemoteChangeEvent else {
                    return
                }

                var textChanges = [TextOperation]()

<<<<<<< HEAD
                event.value.forEach { changeInfo in
                    changeInfo.operations.forEach {
                        if let op = $0 as? EditOpInfo {
                            let range = NSRange(location: op.from, length: op.to - op.from)
                            let content = op.content ?? ""

                            textChanges.append(.edit(range: range, content: content))
                        } else if let _ = $0 as? StyleOpInfo {
                        } else if let op = $0 as? SelectOpInfo {
                            let range: NSRange
=======
                events.filter { $0.actor != clientID }.forEach {
                    switch $0.type {
                    case .content:
                        break
                    case .style:
                        break
                    case .selection:
                        let range: NSRange

                        if $0.from <= $0.to {
                            range = NSRange(location: $0.from, length: $0.to - $0.from)
                        } else {
                            range = NSRange(location: $0.to, length: $0.from - $0.to)
                        }
>>>>>>> 8e849929

                            if op.from <= op.to {
                                range = NSRange(location: op.from, length: op.to - op.from)
                            } else {
                                range = NSRange(location: op.to, length: op.from - op.to)
                            }

                            textChanges.append(.select(range: range, actorID: changeInfo.actorID ?? ""))
                        }
                    }
                }

                if textChanges.isEmpty == false {
                    self.operationSubject?.send(textChanges)
                }
            }

            await self.syncText()
        }
    }

    func syncText() async {
        let context = (await self.document.getRoot().content as? JSONText)?.plainText ?? ""

        self.operationSubject?.send([.edit(range: nil, content: context)])
    }

    func cleanup() async {
        try! await self.client.detach(self.document)
        try! await self.client.deactivate()
    }

    func edit(_ operaitions: [TextOperation]) async {
        try? await self.document.update { root in
            guard let content = root.content as? JSONText else {
                return
            }

            for operation in operaitions {
                switch operation {
                case .edit(let range, let contentString):
                    guard let range = range else {
                        return
                    }

                    let toIdx = range.location + range.length

                    content.edit(range.location, toIdx, contentString)
                case .select(let range, _):
                    let fromIdx = range.location
                    let toIdx = range.location + range.length

                    guard content.plainText.count > fromIdx, content.plainText.count > toIdx else {
                        return
                    }

                    content.select(fromIdx, toIdx)
                }
            }
        }
    }

    func pause() async {
        try? await self.client.pauseRemoteChanges(doc: self.document)
    }

    func resume() async {
        try? await self.client.resumeRemoteChanges(doc: self.document)
    }
}<|MERGE_RESOLUTION|>--- conflicted
+++ resolved
@@ -57,16 +57,9 @@
             }
 
             // subscribe document event.
-<<<<<<< HEAD
             await self.document.subscribe { [weak self] event in
-                if event.type == .snapshot {
-=======
-            let clientID = await self.client.id
-
-            await self.document.eventStream.sink { [weak self] event in
                 switch event.type {
                 case .snapshot, .remoteChange:
->>>>>>> 8e849929
                     Task { [weak self] in
                         await self?.syncText()
                     }
@@ -82,33 +75,10 @@
 
                 var textChanges = [TextOperation]()
 
-<<<<<<< HEAD
                 event.value.forEach { changeInfo in
                     changeInfo.operations.forEach {
-                        if let op = $0 as? EditOpInfo {
-                            let range = NSRange(location: op.from, length: op.to - op.from)
-                            let content = op.content ?? ""
-
-                            textChanges.append(.edit(range: range, content: content))
-                        } else if let _ = $0 as? StyleOpInfo {
-                        } else if let op = $0 as? SelectOpInfo {
+                        if let op = $0 as? SelectOpInfo {
                             let range: NSRange
-=======
-                events.filter { $0.actor != clientID }.forEach {
-                    switch $0.type {
-                    case .content:
-                        break
-                    case .style:
-                        break
-                    case .selection:
-                        let range: NSRange
-
-                        if $0.from <= $0.to {
-                            range = NSRange(location: $0.from, length: $0.to - $0.from)
-                        } else {
-                            range = NSRange(location: $0.to, length: $0.from - $0.to)
-                        }
->>>>>>> 8e849929
 
                             if op.from <= op.to {
                                 range = NSRange(location: op.from, length: op.to - op.from)
